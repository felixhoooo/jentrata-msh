<?xml version="1.0" encoding="UTF-8"?>
<project xmlns="http://maven.apache.org/POM/4.0.0" xmlns:xsi="http://www.w3.org/2001/XMLSchema-instance"
	xsi:schemaLocation="http://maven.apache.org/POM/4.0.0 http://maven.apache.org/maven-v4_0_0.xsd">
	<modelVersion>4.0.0</modelVersion>

	<groupId>hk.hku.cecid.piazza</groupId>
	<artifactId>piazza-parent</artifactId>
	<version>2.0.20100331-SNAPSHOT</version>
	<packaging>pom</packaging>

	<name>Hermes Messaging Gateway: Parent</name>
	<description>Hermes Messaging Gateway - H2O</description>
	<url>http://www.cecid.hku.hk/hermes.php</url>

	<inceptionYear>2002</inceptionYear>

	<scm>
		<connection>scm:git@github.com:base2Services/Hermes-Gateway.git</connection>
		<developerConnection>scm:git@github.com:base2Services/Hermes-Gateway.git</developerConnection>
		<url>https://github.com/base2Services/Hermes-Gateway</url>
	</scm>

	<properties>
		<vendor>CECID, The University of Hong Kong</vendor>
		<project.build.sourceEncoding>UTF-8</project.build.sourceEncoding>
	</properties>

	<modules>
		<module>Ext</module>
		<module>Commons</module>
		<module>Core</module>
		<module>Plugins</module>
		<module>Clients</module>
		<module>Dist</module>
	</modules>

	<dependencies>

		<dependency>
			<groupId>org.slf4j</groupId>
			<artifactId>slf4j-api</artifactId>
			<version>1.4.3</version>
		</dependency>

		<dependency>
			<groupId>org.slf4j</groupId>
			<artifactId>slf4j-log4j12</artifactId>
			<version>1.4.3</version>
		</dependency>

		<dependency>
			<groupId>junit</groupId>
			<artifactId>junit</artifactId>
			<version>4.4</version>
			<scope>test</scope>
		</dependency>

		<dependency>
			<groupId>org.jmock</groupId>
			<artifactId>jmock-legacy</artifactId>
			<version>2.5.1</version>
			<scope>test</scope>
		</dependency>
<<<<<<< HEAD

	</dependencies>

	<dependencyManagement>
		<dependencies>

			<dependency>
				<groupId>org.mockito</groupId>
				<artifactId>mockito-all</artifactId>
				<version>1.8.5</version>
			</dependency>

			<dependency>
				<groupId>javax.servlet</groupId>
				<artifactId>servlet-api</artifactId>
				<version>2.5</version>
			</dependency>

			<dependency>
				<groupId>javax.jms</groupId>
				<artifactId>jms</artifactId>
				<version>1.1</version>
			</dependency>

			<dependency>
				<groupId>javax.mail</groupId>
				<artifactId>mail</artifactId>
				<version>1.4.1</version>
			</dependency>

=======
		
    </dependencies>
    
    <dependencyManagement>
        <dependencies>
        
			<dependency>
				<groupId>junit</groupId>
				<artifactId>junit</artifactId>
				<version>4.4</version>
			</dependency>
			
			<dependency>
				<groupId>org.hamcrest</groupId>
				<artifactId>hamcrest-integration</artifactId>
				<version>1.2.1</version>
			</dependency>
			
			<dependency>
				<groupId>org.mockito</groupId>
				<artifactId>mockito-all</artifactId>
				<version>1.8.5</version>
			</dependency>
        
            <dependency>
                <groupId>javax.servlet</groupId>
                <artifactId>servlet-api</artifactId>
                <version>2.5</version>
            </dependency>

            <dependency>
                <groupId>javax.mail</groupId>
                <artifactId>mail</artifactId>
                <version>1.4.1</version>
            </dependency>
            
>>>>>>> ce0abe67
			<dependency>
				<groupId>jboss</groupId>
				<artifactId>jboss-j2ee</artifactId>
				<version>4.2.2.GA</version>
			</dependency>

			<dependency>
				<groupId>commons-dbcp</groupId>
				<artifactId>commons-dbcp</artifactId>
				<version>1.2.2</version>
			</dependency>

			<dependency>
				<groupId>commons-pool</groupId>
				<artifactId>commons-pool</artifactId>
				<version>1.4</version>
			</dependency>

			<dependency>
				<groupId>commons-fileupload</groupId>
				<artifactId>commons-fileupload</artifactId>
				<version>1.0</version>
			</dependency>

			<dependency>
				<groupId>commons-httpclient</groupId>
				<artifactId>commons-httpclient</artifactId>
				<version>3.1</version>
			</dependency>

			<dependency>
				<groupId>commons-codec</groupId>
				<artifactId>commons-codec</artifactId>
				<version>1.3</version>
			</dependency>

			<dependency>
				<groupId>jaxen</groupId>
				<artifactId>jaxen</artifactId>
				<version>1.1.1</version>
				<exclusions>
					<exclusion>
						<groupId>jdom</groupId>
						<artifactId>jdom</artifactId>
					</exclusion>
					<exclusion>
						<groupId>xom</groupId>
						<artifactId>xom</artifactId>
					</exclusion>
					<exclusion>
						<groupId>xml-apis</groupId>
						<artifactId>xml-apis</artifactId>
					</exclusion>
					<exclusion>
						<groupId>xerces</groupId>
						<artifactId>xercesImpl</artifactId>
					</exclusion>
				</exclusions>
			</dependency>

			<dependency>
				<groupId>dom4j</groupId>
				<artifactId>dom4j</artifactId>
				<version>1.6.1</version>
			</dependency>

			<dependency>
				<groupId>org.bouncycastle</groupId>
				<artifactId>bcprov-jdk15</artifactId>
				<version>1.43</version>
			</dependency>

			<dependency>
				<groupId>org.bouncycastle</groupId>
				<artifactId>bcmail-jdk15</artifactId>
				<version>1.43</version>
			</dependency>

			<dependency>
				<groupId>org.apache</groupId>
				<artifactId>xmlsec</artifactId>
				<version>1.4.2</version>
			</dependency>

			<dependency>
				<groupId>com.oracle</groupId>
				<artifactId>ojdbc14</artifactId>
				<version>10.2.0.3.0</version>
			</dependency>

			<dependency>
				<groupId>postgresql</groupId>
				<artifactId>postgresql</artifactId>
				<version>9.0-801.jdbc4</version>
			</dependency>

			<dependency>
				<groupId>org.apache.activemq</groupId>
				<artifactId>activemq-core</artifactId>
				<version>5.4.2</version>
				<optional>false</optional>
				<exclusions>
					<exclusion>
						<groupId>commons-logging</groupId>
						<artifactId>commons-logging</artifactId>
					</exclusion>
				</exclusions>
			</dependency>
			<dependency>
				<groupId>org.apache.activemq</groupId>
				<artifactId>activemq-all</artifactId>
				<version>5.4.2</version>
				<optional>false</optional>
			</dependency>

		</dependencies>
	</dependencyManagement>

	<build>
		<defaultGoal>install</defaultGoal>
		<plugins>
			<plugin>
				<groupId>org.apache.maven.plugins</groupId>
				<artifactId>maven-compiler-plugin</artifactId>
				<version>2.1</version>
				<configuration>
					<source>1.5</source>
					<target>1.5</target>
				</configuration>
			</plugin>
			<plugin>
				<groupId>org.apache.maven.plugins</groupId>
				<artifactId>maven-enforcer-plugin</artifactId>
				<version>1.0-beta-1</version>
				<executions>
					<execution>
						<id>enforce-java</id>
						<goals>
							<goal>enforce</goal>
						</goals>
					</execution>
				</executions>
				<configuration>
					<rules>
						<requireMavenVersion>
							<!-- require Maven 3.0+ to run the build -->
							<version>3.0</version>
						</requireMavenVersion>
						<requireJavaVersion>
							<!-- require JDK 1.5 to run the build -->
							<version>[1.5,)</version>
						</requireJavaVersion>
					</rules>
				</configuration>
			</plugin>
		</plugins>
		<pluginManagement>
			<plugins>
				<plugin>
					<groupId>org.apache.maven.plugins</groupId>
					<artifactId>maven-jar-plugin</artifactId>
					<version>2.2</version>
				</plugin>
				<plugin>
					<groupId>org.apache.maven.plugins</groupId>
					<artifactId>maven-antrun-plugin</artifactId>
					<version>1.6</version>
				</plugin>
				<plugin>
					<artifactId>maven-assembly-plugin</artifactId>
					<version>2.2.1</version>
				</plugin>
			</plugins>
		</pluginManagement>
	</build>

	<repositories>
		<repository>
			<id>jboss-public-repository-group</id>
			<name>JBoss Public Maven Repository Group</name>
			<url>http://repository.jboss.org/nexus/content/groups/public-jboss/</url>
			<layout>default</layout>
			<releases>
				<enabled>true</enabled>
				<updatePolicy>never</updatePolicy>
			</releases>
			<snapshots>
				<enabled>true</enabled>
				<updatePolicy>never</updatePolicy>
			</snapshots>
		</repository>
	</repositories>

	<profiles>
		<!-- =============================== -->
		<!-- Profiles -->
		<!-- =============================== -->

		<profile>
			<id>tomcat</id>
			<activation>
				<activeByDefault>true</activeByDefault>
			</activation>
			<properties>
				<distribution>tomcat</distribution>
			</properties>
		</profile>

	</profiles>

</project><|MERGE_RESOLUTION|>--- conflicted
+++ resolved
@@ -61,44 +61,11 @@
 			<version>2.5.1</version>
 			<scope>test</scope>
 		</dependency>
-<<<<<<< HEAD
 
 	</dependencies>
 
 	<dependencyManagement>
-		<dependencies>
-
-			<dependency>
-				<groupId>org.mockito</groupId>
-				<artifactId>mockito-all</artifactId>
-				<version>1.8.5</version>
-			</dependency>
-
-			<dependency>
-				<groupId>javax.servlet</groupId>
-				<artifactId>servlet-api</artifactId>
-				<version>2.5</version>
-			</dependency>
-
-			<dependency>
-				<groupId>javax.jms</groupId>
-				<artifactId>jms</artifactId>
-				<version>1.1</version>
-			</dependency>
-
-			<dependency>
-				<groupId>javax.mail</groupId>
-				<artifactId>mail</artifactId>
-				<version>1.4.1</version>
-			</dependency>
-
-=======
-		
-    </dependencies>
-    
-    <dependencyManagement>
         <dependencies>
-        
 			<dependency>
 				<groupId>junit</groupId>
 				<artifactId>junit</artifactId>
@@ -128,8 +95,6 @@
                 <artifactId>mail</artifactId>
                 <version>1.4.1</version>
             </dependency>
-            
->>>>>>> ce0abe67
 			<dependency>
 				<groupId>jboss</groupId>
 				<artifactId>jboss-j2ee</artifactId>
@@ -244,6 +209,12 @@
 				<version>5.4.2</version>
 				<optional>false</optional>
 			</dependency>
+			
+			<dependency>
+                               <groupId>javax.jms</groupId>
+                               <artifactId>jms</artifactId>
+                               <version>1.1</version>
+                       </dependency>
 
 		</dependencies>
 	</dependencyManagement>
