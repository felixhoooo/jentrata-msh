/* 
 * Copyright(c) 2005 Center for E-Commerce Infrastructure Development, The
 * University of Hong Kong (HKU). All Rights Reserved.
 *
 * This software is licensed under the GNU GENERAL PUBLIC LICENSE Version 2.0 [1]
 * 
 * [1] http://www.gnu.org/licenses/old-licenses/gpl-2.0.txt
 */

package hk.hku.cecid.ebms.spa.handler;

import hk.hku.cecid.ebms.pkg.Description;
import hk.hku.cecid.ebms.pkg.EbxmlMessage;
import hk.hku.cecid.ebms.pkg.ErrorList;
import hk.hku.cecid.ebms.pkg.MessageHeader;
import hk.hku.cecid.ebms.pkg.Signature;
import hk.hku.cecid.ebms.pkg.SignatureException;
import hk.hku.cecid.ebms.pkg.SignatureHandler;
import hk.hku.cecid.ebms.pkg.validation.EbxmlMessageValidator;
import hk.hku.cecid.ebms.spa.EbmsProcessor;
import hk.hku.cecid.ebms.spa.EbmsUtility;
import hk.hku.cecid.ebms.spa.dao.MessageDAO;
import hk.hku.cecid.ebms.spa.dao.MessageDVO;
import hk.hku.cecid.ebms.spa.dao.MessageServerDAO;
import hk.hku.cecid.ebms.spa.dao.PartnershipDAO;
import hk.hku.cecid.ebms.spa.dao.PartnershipDVO;
import hk.hku.cecid.ebms.spa.dao.RepositoryDVO;
import hk.hku.cecid.ebms.spa.listener.EbmsRequest;
import hk.hku.cecid.ebms.spa.listener.EbmsResponse;
import hk.hku.cecid.ebms.spa.task.AgreementHandler;
import hk.hku.cecid.piazza.commons.dao.DAOException;
import hk.hku.cecid.piazza.commons.soap.SOAPRequest;

import java.io.ByteArrayInputStream;
import java.security.cert.CertificateFactory;
import java.security.cert.X509Certificate;
import java.util.ArrayList;
import java.util.Calendar;
import java.util.Date;
import java.util.Iterator;
import java.util.TimeZone;

import javax.servlet.http.HttpServletRequest;
import javax.xml.soap.AttachmentPart;
import javax.xml.soap.Name;
import javax.xml.soap.SOAPEnvelope;
import javax.xml.soap.SOAPException;
import javax.xml.soap.SOAPMessage;

/**
 * @author Donahue Sze
 * 
 *         Preferences - Java - Code Style - Code Templates
 */
public class InboundMessageProcessor {

	static InboundMessageProcessor inboundMessageProcessor;

	static boolean inboundMessageProcessor_initFlag = false;

	public static InboundMessageProcessor getInstance() {
		if (!inboundMessageProcessor_initFlag) {
			inboundMessageProcessor = new InboundMessageProcessor();
			inboundMessageProcessor_initFlag = true;
		}
		return inboundMessageProcessor;
	}

	private InboundMessageProcessor() {
	}

	public void processIncomingMessage(EbmsRequest request,
			EbmsResponse response) throws MessageServiceHandlerException {

		EbxmlMessage ebxmlRequestMessage = request.getMessage();

		// Modified by Steve Chan
		// To enforce the async empty message response
		EbxmlMessage ebxmlResponseMessage = null;

		// validation of ebxml message
		try {
			EbxmlMessageValidator validator = new EbxmlMessageValidator();
			validator.validate(ebxmlRequestMessage);
		} catch (Exception e) {
			EbmsProcessor.core.log.error(
					"Incoming message is not a valid ebxml message", e);
			ebxmlResponseMessage = processInvalidMessage(ebxmlRequestMessage,
					false);
			response.setMessage(ebxmlResponseMessage);
			return;
		}

		// message type classification
		MessageClassifier messageClassifier = new MessageClassifier(
				ebxmlRequestMessage);
		String messageType = messageClassifier.getMessageType();
		boolean isSync = messageClassifier.isSync();

		// validation of partnership
		String partnershipId = findPartnershipId(ebxmlRequestMessage);

		if (partnershipId == null) {
			// unauthorized user
			// generate error msg (sync reply)
			EbmsProcessor.core.log
					.error("Unauthorized message, no partnership is found");
			ebxmlResponseMessage = processUnauthorizedMessage(
					ebxmlRequestMessage, false);
			response.setMessage(ebxmlResponseMessage);
			return;
		}

		EbmsProcessor.core.log.info("Incoming ebxml message received: "
				+ ebxmlRequestMessage.getMessageId());

		// get content type
		String contentType = null;
		if (request.getSource() != null) {
			if (request.getSource() instanceof SOAPRequest) {
				SOAPRequest soapRequest = (SOAPRequest) request.getSource();
				if (soapRequest.getSource() instanceof HttpServletRequest) {
					HttpServletRequest httpServletRequest = (HttpServletRequest) soapRequest
							.getSource();
					contentType = httpServletRequest.getHeader("Content-Type");
				}
			}
		}

		// check signature & verify it
		boolean isVerifySuccess = checkSignature(ebxmlRequestMessage);
		if (!isVerifySuccess) {
			// store process error message
			storeIncomingMessage(ebxmlRequestMessage,
					MessageClassifier.MESSAGE_TYPE_PROCESSED_ERROR, contentType);

			ebxmlResponseMessage = processVerificationFail(ebxmlRequestMessage,
					isSync);
			response.setMessage(ebxmlResponseMessage);
			return;
		}

		// Check Agreement
		if (MessageServiceHandler.getInstance().isInboundAgreementCheck()) {
			EbmsProcessor.core.log
					.info("Inbound agreement checking for interop");
			if (messageType
					.equalsIgnoreCase(MessageClassifier.MESSAGE_TYPE_ORDER)) {
				try {
					new AgreementHandler(ebxmlRequestMessage,
							MessageClassifier.MESSAGE_BOX_INBOX, messageType,
							true);
				} catch (Exception e) {
					// store process error message
					storeIncomingMessage(ebxmlRequestMessage,
							MessageClassifier.MESSAGE_TYPE_PROCESSED_ERROR,
							contentType);
					EbmsProcessor.core.log.error(
							"Incoming message is violate the agreement", e);
					ebxmlResponseMessage = processAgreementViolationMessage(
							ebxmlRequestMessage, isSync);
					response.setMessage(ebxmlResponseMessage);
					return;
				}
			}
		}

		// check dup msg
		boolean hasReceived = checkDuplicate(ebxmlRequestMessage);

		// process dup elimination
		if (hasReceived) {
			EbmsProcessor.core.log.info("The message has received before: "
					+ ebxmlRequestMessage.getMessageId());
			if (messageClassifier.isAckRequested()) {
				// resend the acknowledgement
				ebxmlResponseMessage = processDuplicateAckRequestedMessage(
						ebxmlRequestMessage, isSync);
				response.setMessage(ebxmlResponseMessage);
			} else {
				if (messageClassifier.isDupElimination()) {
					// generate error message
					EbmsProcessor.core.log
							.info("Duplicate message received, and ignored: "
									+ ebxmlRequestMessage.getMessageId());
				} else {
					// simply ignore it
					EbmsProcessor.core.log
							.info("Duplicate message received, and ignored: "
									+ ebxmlRequestMessage.getMessageId());
				}
			}
			return;
		}

		boolean isValidPayload = validateAttachments(ebxmlRequestMessage);
		if (!isValidPayload) {
			storeIncomingMessage(ebxmlRequestMessage,
					MessageClassifier.MESSAGE_TYPE_PROCESSED_ERROR, contentType);
			ebxmlResponseMessage = processInvalidAttachmentMessage(
					ebxmlRequestMessage, isSync);
			response.setMessage(ebxmlResponseMessage);
			return;
		}

		// check time to live
		boolean isExpired = checkExpiredMessage(ebxmlRequestMessage);
		if (isExpired) {
			// store process error message
			storeIncomingMessage(ebxmlRequestMessage,
					MessageClassifier.MESSAGE_TYPE_PROCESSED_ERROR, contentType);
			ebxmlResponseMessage = processExpiredMessage(ebxmlRequestMessage,
					isSync);
			response.setMessage(ebxmlResponseMessage);
			return;
		}

		// receive error msg
		if (messageType.equalsIgnoreCase(MessageClassifier.MESSAGE_TYPE_ERROR)) {
			EbmsProcessor.core.log.info("It is an error message: "
					+ ebxmlRequestMessage.getMessageId());
			ebxmlResponseMessage = processErrorMessage(ebxmlRequestMessage,
					isSync, messageType, contentType);
			response.setMessage(ebxmlResponseMessage);
			return;
		}

		// receive acknowledgement
		if (messageType
				.equalsIgnoreCase(MessageClassifier.MESSAGE_TYPE_ACKNOWLEDGEMENT)) {
			EbmsProcessor.core.log.info("It is an acknowledgement message: "
					+ ebxmlRequestMessage.getMessageId());
			ebxmlResponseMessage = processAcknowledgement(ebxmlRequestMessage,
					isSync, messageType, contentType);
			response.setMessage(ebxmlResponseMessage);
			return;
		}

		// receive ping message
		if (messageType.equalsIgnoreCase(MessageClassifier.MESSAGE_TYPE_PING)) {
			EbmsProcessor.core.log.info("It is a ping message: "
					+ ebxmlRequestMessage.getMessageId());
			ebxmlResponseMessage = processPingMessage(ebxmlRequestMessage,
					isSync, messageType, contentType);
			response.setMessage(ebxmlResponseMessage);
			return;
		}

		// receive pong message
		if (messageType.equalsIgnoreCase(MessageClassifier.MESSAGE_TYPE_PONG)) {
			EbmsProcessor.core.log.info("It is a pong message: "
					+ ebxmlRequestMessage.getMessageId());
			ebxmlResponseMessage = processPongMessage(ebxmlRequestMessage,
					isSync, messageType, contentType);
			response.setMessage(ebxmlResponseMessage);
			return;
		}

		// receive status request message
		if (messageType
				.equalsIgnoreCase(MessageClassifier.MESSAGE_TYPE_STATUS_REQUEST)) {
			EbmsProcessor.core.log.info("It is a status request message: "
					+ ebxmlRequestMessage.getMessageId());
			ebxmlResponseMessage = processStatusRequestMessage(
					ebxmlRequestMessage, isSync, messageType, contentType);
			response.setMessage(ebxmlResponseMessage);
			return;
		}

		// receive status response message
		if (messageType
				.equalsIgnoreCase(MessageClassifier.MESSAGE_TYPE_STATUS_RESPONSE)) {
			EbmsProcessor.core.log.info("It is a status response message: "
					+ ebxmlRequestMessage.getMessageId());
			ebxmlResponseMessage = processStatusResponseMessage(
					ebxmlRequestMessage, isSync, messageType, contentType);
			response.setMessage(ebxmlResponseMessage);
			return;
		}

		// receive order message
		if (messageType.equalsIgnoreCase(MessageClassifier.MESSAGE_TYPE_ORDER)) {
			EbmsProcessor.core.log.info("It is an order message: "
					+ ebxmlRequestMessage.getMessageId());
			ebxmlResponseMessage = processOrderMessage(ebxmlRequestMessage,
					isSync, messageClassifier, messageType, contentType);
			response.setMessage(ebxmlResponseMessage);
			return;
		}

	}

	/**
	 * @param ebxmlRequestMessage
	 * @param isSync
	 * @return
	 * @throws MessageServiceHandlerException
	 */
	private EbxmlMessage processAgreementViolationMessage(
			EbxmlMessage ebxmlRequestMessage, boolean isSync)
			throws MessageServiceHandlerException {
		EbxmlMessage ebxmlResponseMessage = null;
		try {
			// generate error msg
			EbxmlMessage responseMessage = SignalMessageGenerator
					.generateErrorMessage(ebxmlRequestMessage,
							ErrorList.CODE_INCONSISTENT,
							ErrorList.SEVERITY_ERROR, "Agreement violation",
							null);
			if (isSync) {
				ebxmlResponseMessage = responseMessage;
				storeOutgoingMessage(ebxmlResponseMessage);
			} else {
				sendAsyncMessage(responseMessage);
			}
		} catch (SOAPException e) {
			EbmsProcessor.core.log
					.error("Cannot generate error message in processing agreement violation message");
			throw new MessageServiceHandlerException(
					"Cannot generate error message in processing agreement violation message",
					e);
		}
		return ebxmlResponseMessage;
	}

	/**
	 * @throws MessageServiceHandlerException
	 * 
	 */
	private EbxmlMessage processInvalidMessage(
			EbxmlMessage ebxmlRequestMessage, boolean isSync)
			throws MessageServiceHandlerException {
		EbxmlMessage ebxmlResponseMessage = null;
		// generate error msg (sync reply)
		try {
			// generate error msg
			EbxmlMessage responseMessage = SignalMessageGenerator
					.generateErrorMessage(ebxmlRequestMessage,
							ErrorList.CODE_INCONSISTENT,
							ErrorList.SEVERITY_ERROR,
							"It is not a valid ebxml message", null);

			ebxmlResponseMessage = responseMessage;
			storeOutgoingMessage(ebxmlResponseMessage);

		} catch (SOAPException e) {
			EbmsProcessor.core.log
					.error("Cannot generate error message in processing invalid message");
			throw new MessageServiceHandlerException(
					"Cannot generate error message in processing invalid message",
					e);
		}
		return ebxmlResponseMessage;
	}

	/**
	 * @param ebxmlRequestMessage
	 * @param ebxmlResponseMessage
	 * @return
	 * @throws MessageServiceHandlerException
	 */
	private EbxmlMessage processUnauthorizedMessage(
			EbxmlMessage ebxmlRequestMessage, boolean isSync)
			throws MessageServiceHandlerException {
		EbxmlMessage ebxmlResponseMessage = null;
		// generate error msg (sync reply)
		try {
			// generate error msg
			EbxmlMessage responseMessage = SignalMessageGenerator
					.generateErrorMessage(ebxmlRequestMessage,
							ErrorList.CODE_SECURITY_FAILURE,
							ErrorList.SEVERITY_ERROR, "Unauthorized Msg", null);
			ebxmlResponseMessage = responseMessage;
			storeOutgoingMessage(ebxmlResponseMessage);

		} catch (SOAPException e) {
			EbmsProcessor.core.log
					.error("Cannot generate error message in processing unauthorized message");
			throw new MessageServiceHandlerException(
					"Cannot generate error message in processing unauthorized message",
					e);
		}
		return ebxmlResponseMessage;
	}

	/**
	 * @param ebxmlRequestMessage
	 * @param ebxmlResponseMessage
	 * @return
	 * @throws MessageServiceHandlerException
	 */
	private EbxmlMessage processVerificationFail(
			EbxmlMessage ebxmlRequestMessage, boolean isSync)
			throws MessageServiceHandlerException {
		EbxmlMessage ebxmlResponseMessage = null;
		try {
			// generate error msg
			EbxmlMessage responseMessage = SignalMessageGenerator
					.generateErrorMessage(ebxmlRequestMessage,
							ErrorList.CODE_SECURITY_FAILURE,
							ErrorList.SEVERITY_ERROR, "Security Checks Failed",
							null);
			if (isSync) {
				ebxmlResponseMessage = responseMessage;
				storeOutgoingMessage(ebxmlResponseMessage);
			} else {
				sendAsyncMessage(responseMessage);
			}
		} catch (SOAPException e) {
			EbmsProcessor.core.log
					.error("Cannot generate error message in processing unverified message");
			throw new MessageServiceHandlerException(
					"Cannot generate error message in processing unverified message",
					e);
		}
		return ebxmlResponseMessage;
	}

	/**
	 * @param ebxmlRequestMessage
	 * @param ebxmlResponseMessage
	 * @throws MessageServiceHandlerException
	 */
	private EbxmlMessage processDuplicateAckRequestedMessage(
			EbxmlMessage ebxmlRequestMessage, boolean isSync)
			throws MessageServiceHandlerException {
		EbxmlMessage ebxmlResponseMessage = null;
		// find the original acknowledgement and resend
		try {
			MessageDAO messageDAO = (MessageDAO) EbmsProcessor.core.dao
					.createDAO(MessageDAO.class);
			MessageDVO messageDVO = (MessageDVO) messageDAO.createDVO();
			messageDVO.setRefToMessageId(ebxmlRequestMessage.getMessageId());
			messageDVO.setMessageBox(MessageClassifier.MESSAGE_BOX_OUTBOX);
			messageDVO
					.setMessageType(MessageClassifier.MESSAGE_TYPE_ACKNOWLEDGEMENT);
			if (messageDAO.findRefToMessage(messageDVO)) {
				if (isSync) {
					// find the ack in repository and send directly
					EbmsProcessor.core.log
							.info("Previous acknowledgement found ("
									+ messageDVO.getMessageId()
									+ ") and reply synchronously for message: "
									+ ebxmlRequestMessage.getMessageId());
					try {
						ebxmlResponseMessage = EbxmlMessageDAOConvertor
								.getEbxmlMessage(messageDVO.getMessageId(),
										MessageClassifier.MESSAGE_BOX_OUTBOX);
					} catch (Exception e) {
						EbmsProcessor.core.log
								.error("Cannot reconstruct the ebxml message from repository: "
										+ messageDVO.getMessageId());
						throw new MessageServiceHandlerException(
								"Cannot reconstruct the ebxml message from repository: "
										+ messageDVO.getMessageId(), e);
					}
				} else {
					// set status to pending, it will resend again
					EbmsProcessor.core.log
							.info("Previous acknowledgement found ("
									+ messageDVO.getMessageId()
									+ ") and reply asynchronously for message: "
									+ ebxmlRequestMessage.getMessageId());
					messageDVO
							.setStatus(MessageClassifier.INTERNAL_STATUS_PENDING);
					messageDAO.updateMessage(messageDVO);
				}
			} else {
				// acknowledgement missing (internal error) or
				// the acknowledgement is generating
				EbmsProcessor.core.log
						.error("Acknowldegement missed. Internal server error or the acknowledgement is generating for message: "
								+ ebxmlRequestMessage.getMessageId());
				throw new MessageServiceHandlerException(
						"Acknowldegement missed. Internal server error or the acknowledgement is generating for message: "
								+ ebxmlRequestMessage.getMessageId());
			}
		} catch (DAOException e) {
			EbmsProcessor.core.log.error(
					"Error in processing duplicate acknowledgement requested message for message: "
							+ ebxmlRequestMessage.getMessageId(), e);
			throw new MessageServiceHandlerException(
					"Error in processing duplicate acknowledgement requested message for message: "
							+ ebxmlRequestMessage.getMessageId(), e);
		}
		return ebxmlResponseMessage;
	}

	private boolean validateAttachments(EbxmlMessage requestMessage) {
		SOAPMessage msg = requestMessage.getSOAPMessage();
		Iterator it = msg.getAttachments();

		while (it.hasNext()) {
			Object o = it.next();
			AttachmentPart attachment = (AttachmentPart) o;
			try {
				validateAttachment(attachment);
			} catch (InvalidAttachmentException e) {
				EbmsProcessor.core.log.warn(e); //should this be governed by the service provider?
				return false;
			} catch (SOAPException e) {
				e.printStackTrace();
			}
		}
		return true;
	}

	private void validateAttachment(AttachmentPart attachment)
			throws InvalidAttachmentException, SOAPException {
		EbmsProcessor.getValidator().validate(attachment);
	}

	/**
	 * @param ebxmlRequestMessage
	 * @return
	 * @throws MessageServiceHandlerException
	 */
	private boolean checkExpiredMessage(EbxmlMessage ebxmlRequestMessage)
			throws MessageServiceHandlerException {
		String ttlString = ebxmlRequestMessage.getTimeToLive();
		if (ttlString != null) {
			try {
				Calendar ebxmlCal;
				try {
					ebxmlCal = EbmsUtility.UTC2Calendar(ttlString);
				} catch (Exception ex) {
					ebxmlCal = EbmsUtility.GMT2Calender(ttlString);
				}
				// Transformation System Clock calendar to sender GMT.
				Calendar sysTzCal = Calendar.getInstance(TimeZone.getDefault());

				return ebxmlCal.getTime().before(sysTzCal.getTime());
			} catch (Exception e) {
				EbmsProcessor.core.log.info(
<<<<<<< HEAD
						"Cannot convert time to live for message: "
								+ ebxmlRequestMessage.getMessageId()
								+ " with format: " + ttlString, e);
				throw new MessageServiceHandlerException(
						"Cannot convert time to live for message: "
								+ ebxmlRequestMessage.getMessageId()
								+ " with format: " + ttlString, e);
			}
		}
		return false;
	}
	
	private EbxmlMessage processInvalidAttachmentMessage(
			EbxmlMessage ebxmlRequestMessage, boolean isSync)
			throws MessageServiceHandlerException {
		EbxmlMessage ebxmlResponseMessage = null;
		try {
			EbxmlMessage errorMessage = SignalMessageGenerator
					.generateErrorMessage(ebxmlRequestMessage,
							ErrorList.CODE_MIME_PROBLEM,
							ErrorList.SEVERITY_ERROR,
							"Invalid message attachment", null);
			if (isSync) {
				ebxmlResponseMessage = errorMessage;
				storeOutgoingMessage(ebxmlResponseMessage);
			} else {
				sendAsyncMessage(errorMessage);
			}
		} catch (SOAPException e) {
			EbmsProcessor.core.log
					.error("Cannot generate error msg in processing expired message: "
							+ ebxmlRequestMessage.getMessageId());
			throw new MessageServiceHandlerException(
					"Cannot generate error msg in processing expired message: "
							+ ebxmlRequestMessage.getMessageId(), e);
		}
		return ebxmlResponseMessage;
	}

	/**
	 * @param ebxmlRequestMessage
	 * @return
	 * @throws MessageServiceHandlerException
	 */
	private EbxmlMessage processExpiredMessage(
			EbxmlMessage ebxmlRequestMessage, boolean isSync)
			throws MessageServiceHandlerException {
		EbxmlMessage ebxmlResponseMessage = null;
		try {
			EbxmlMessage errorMessage = SignalMessageGenerator
					.generateErrorMessage(ebxmlRequestMessage,
							ErrorList.CODE_TIME_TO_LIVE_EXPIRED,
							ErrorList.SEVERITY_ERROR,
							"TimeToLive value expired", null);
			if (isSync) {
				ebxmlResponseMessage = errorMessage;
				storeOutgoingMessage(ebxmlResponseMessage);
			} else {
				sendAsyncMessage(errorMessage);
			}
		} catch (SOAPException e) {
			EbmsProcessor.core.log
					.error("Cannot generate error msg in processing expired message: "
							+ ebxmlRequestMessage.getMessageId());
			throw new MessageServiceHandlerException(
					"Cannot generate error msg in processing expired message: "
							+ ebxmlRequestMessage.getMessageId(), e);
		}
		return ebxmlResponseMessage;
	}

	/**
	 * @param ebxmlRequestMessage
	 * @return
	 * @throws MessageServiceHandlerException
	 */
	private EbxmlMessage processStatusResponseMessage(
=======
	                    "Cannot convert time to live for message: "
                        + ebxmlRequestMessage.getMessageId() + " with format: " + ttlString, e);
	            throw new MessageServiceHandlerException(
	                    "Cannot convert time to live for message: "
                        + ebxmlRequestMessage.getMessageId() + " with format: " + ttlString, e);
    		}         
    	}
    	return false;
    }

    /**
     * @param ebxmlRequestMessage
     * @return
     * @throws MessageServiceHandlerException
     */
    private EbxmlMessage processExpiredMessage(
            EbxmlMessage ebxmlRequestMessage, boolean isSync)
            throws MessageServiceHandlerException {
        EbxmlMessage ebxmlResponseMessage = null;
        try {
            EbxmlMessage errorMessage = SignalMessageGenerator
                    .generateErrorMessage(ebxmlRequestMessage,
                            ErrorList.CODE_TIME_TO_LIVE_EXPIRED,
                            ErrorList.SEVERITY_ERROR,
                            "TimeToLive value expired", null);
            if (isSync) {
                ebxmlResponseMessage = errorMessage;
                storeOutgoingMessage(ebxmlResponseMessage);
            } else {
                sendAsyncMessage(errorMessage);
            }
        } catch (SOAPException e) {
            EbmsProcessor.core.log
                    .error("Cannot generate error msg in processing expired message: "
                            + ebxmlRequestMessage.getMessageId());
            throw new MessageServiceHandlerException(
                    "Cannot generate error msg in processing expired message: "
                            + ebxmlRequestMessage.getMessageId(), e);
        }
        return ebxmlResponseMessage;
    }

    /**
     * @param ebxmlRequestMessage
     * @return
     * @throws MessageServiceHandlerException
     */
    private EbxmlMessage processStatusResponseMessage(
            EbxmlMessage ebxmlRequestMessage, boolean isSync,
            String messageType, String contentType)
            throws MessageServiceHandlerException {

    	EbxmlMessage ebxmlResponseMessage = null;
        boolean hasRefMessageId = checkRefToMessage(ebxmlRequestMessage);
        if (hasRefMessageId) {
            // store the response msg in repository
            storeIncomingMessage(ebxmlRequestMessage, messageType, contentType);

        } else {
            EbmsProcessor.core.log.error("Cannot find the ref to message: "
                    + ebxmlRequestMessage.getMessageId());

            // store process error message
            storeIncomingMessage(ebxmlRequestMessage,
                    MessageClassifier.MESSAGE_TYPE_PROCESSED_ERROR, contentType);
            
            // generate error msg
            EbxmlMessage responseMessage;
            try {
                responseMessage = SignalMessageGenerator.generateErrorMessage(
                        ebxmlRequestMessage,
                        ErrorList.CODE_VALUE_NOT_RECOGNIZED,
                        ErrorList.SEVERITY_ERROR, "Unknown Ref To Message Id",
                        null);
            } catch (SOAPException e) {
                EbmsProcessor.core.log
                        .error("Cannot generate error msg in processing unknown status response message: "
                                + ebxmlRequestMessage.getMessageId());
                throw new MessageServiceHandlerException(
                        "Cannot generate error msg in processing unknown status response message: "
                                + ebxmlRequestMessage.getMessageId(), e);
            }
            if (isSync) {
                ebxmlResponseMessage = responseMessage;
                storeOutgoingMessage(ebxmlResponseMessage);
            } else {
                sendAsyncMessage(responseMessage);
            }
        }
        return ebxmlResponseMessage;
    }

    /**
     * @param ebxmlRequestMessage
     * @return
     * @throws MessageServiceHandlerException
     */
    private EbxmlMessage processStatusRequestMessage(
            EbxmlMessage ebxmlRequestMessage, boolean isSync,
            String messageType, String contentType)
            throws MessageServiceHandlerException {

    	// store the request message in repository
        storeIncomingMessage(ebxmlRequestMessage, messageType, contentType);

    	EbxmlMessage ebxmlResponseMessage = null;
        try {
            MessageDAO messageDAO = (MessageDAO) EbmsProcessor.core.dao
                    .createDAO(MessageDAO.class);
            MessageDVO messageDVO = (MessageDVO) messageDAO.createDVO();
            messageDVO.setMessageId(ebxmlRequestMessage.getMessageHeader()
                    .getRefToMessageId());
            messageDVO.setMessageBox(MessageClassifier.MESSAGE_BOX_INBOX);
            EbxmlMessage responseMessage = null;
            Date timestamp = new Date();
            String status = new String();
            // map the message status obey specification
            if (messageDAO.findMessage(messageDVO)) {
                if (messageDVO.getStatus().equals(
                        MessageClassifier.INTERNAL_STATUS_PENDING)
                        || messageDVO.getStatus().equals(
                                MessageClassifier.INTERNAL_STATUS_PROCESSED)) {
                    status = MessageClassifier.STATUS_RECEIVED;
                } else if (messageDVO.getStatus().equals(
                        MessageClassifier.INTERNAL_STATUS_DELIVERED)
                        || messageDVO
                                .getStatus()
                                .equals(
                                        MessageClassifier.INTERNAL_STATUS_PROCESSED_ERROR)) {
                    status = MessageClassifier.STATUS_PROCESSED;
                }
                timestamp = messageDVO.getTimeStamp();
            } else {
                status = MessageClassifier.STATUS_NOT_RECOGNIZED;
            }
            responseMessage = SignalMessageGenerator
                    .generateStatusResponseMessage(ebxmlRequestMessage, status,
                            timestamp);
            if (isSync) {
                ebxmlResponseMessage = responseMessage;
                storeOutgoingMessage(ebxmlResponseMessage);
            } else {
                sendAsyncMessage(responseMessage);
            }

        } catch (Exception e) {
            EbmsProcessor.core.log
                    .error("Cannot generate status response message: "
                            + ebxmlRequestMessage.getMessageId());
            throw new MessageServiceHandlerException(
                    "Cannot generate status response message: "
                            + ebxmlRequestMessage.getMessageId(), e);
        }
        return ebxmlResponseMessage;
    }

    /**
     * @param ebxmlRequestMessage
     * @return
     * @throws MessageServiceHandlerException
     */
    private EbxmlMessage processPongMessage(
    		EbxmlMessage ebxmlRequestMessage,
            boolean isSync, String messageType, 
            String contentType) 
    	throws MessageServiceHandlerException {

    	EbxmlMessage ebxmlResponseMessage = null;
        boolean hasRefMessageId = checkRefToMessage(ebxmlRequestMessage);
        if (hasRefMessageId) {
            // store the pong msg in repository
            storeIncomingMessage(ebxmlRequestMessage, messageType, contentType);
            updatePingRefMessage(ebxmlRequestMessage);
        	
        } else {
            EbmsProcessor.core.log.error("Cannot find the ref to message: : "
                    + ebxmlRequestMessage.getMessageId());

            // store process error message
            storeIncomingMessage(ebxmlRequestMessage,
                    MessageClassifier.MESSAGE_TYPE_PROCESSED_ERROR, contentType);
            
            // generate error msg
            EbxmlMessage responseMessage;
            try {
                responseMessage = SignalMessageGenerator.generateErrorMessage(
                        ebxmlRequestMessage,
                        ErrorList.CODE_VALUE_NOT_RECOGNIZED,
                        ErrorList.SEVERITY_ERROR, "Unknown Ref To Message Id",
                        null);
            } catch (SOAPException e) {
                EbmsProcessor.core.log
                        .error("Cannot generate error msg in processing invalid pong message: "
                                + ebxmlRequestMessage.getMessageId());
                throw new MessageServiceHandlerException(
                        "Cannot generate error msg in processing invalid pong message: "
                                + ebxmlRequestMessage.getMessageId(), e);
            }
            if (isSync) {
                ebxmlResponseMessage = responseMessage;
                storeOutgoingMessage(ebxmlResponseMessage);
            } else {
                sendAsyncMessage(responseMessage);
            }
        }
        return ebxmlResponseMessage;
    }

    private void updatePingRefMessage(EbxmlMessage ebxmlRequestMessage) throws MessageServiceHandlerException {
        // Try to query the Ping message corresponding to this Pong message.
        try {
            MessageHeader header = ebxmlRequestMessage.getMessageHeader();
            if (header != null && header.getRefToMessageId() != null) {
                
                String refMsgId = header.getRefToMessageId();
                
                MessageDAO msgDAO = (MessageDAO) EbmsProcessor.core.dao.createDAO(MessageDAO.class);
                MessageDVO refToMsgDVO = (MessageDVO) msgDAO.createDVO();
                refToMsgDVO.setMessageId(refMsgId);
                refToMsgDVO.setMessageBox(MessageClassifier.MESSAGE_BOX_OUTBOX);
                boolean hasRefMessageId = msgDAO.findMessage(refToMsgDVO);
                if(hasRefMessageId) {
                    if (!refToMsgDVO.getStatus().equalsIgnoreCase(
                        MessageClassifier.INTERNAL_STATUS_DELIVERY_FAILURE)){
                       // If it is failed already..don't mark it as deliveried 
                       // it is because it is timeout failure
                       EbmsProcessor.core.log.info(
                             "Reliable message (" 
                           + refToMsgDVO.getMessageId()
                           + ") - pong received with message id: " + ebxmlRequestMessage.getMessageId());                
                       
                       refToMsgDVO.setStatus(MessageClassifier.INTERNAL_STATUS_PROCESSED);
                       refToMsgDVO.setStatusDescription("Pong received");
                       refToMsgDVO.setTimeoutTimestamp(null);
                       msgDAO.updateMessage(refToMsgDVO);
                   } else {
                       EbmsProcessor.core.log.info(
                             "Reliable message (" 
                           + refToMsgDVO.getMessageId()
                           + ") - has been timed-out already");                        
                   }                    
                }
            }
        } catch(DAOException ex) {
            EbmsProcessor.core.log
            .error("Cannot update ping msg in processing invalid pong message: "
                    + ebxmlRequestMessage.getMessageId() + " " + ex);
            throw new MessageServiceHandlerException("Cannot update ping msg in processing invalid pong message: "
                    + ebxmlRequestMessage.getMessageId(), ex);              
        }
    }

    /**
     * @param ebxmlRequestMessage
     * @return
     * @throws MessageServiceHandlerException
     */
    private EbxmlMessage processPingMessage(
    		EbxmlMessage ebxmlRequestMessage,
            boolean isSync, String messageType, 
            String contentType) 
    	throws MessageServiceHandlerException {

    	// store the ping msg in repository
        storeIncomingMessage(ebxmlRequestMessage, messageType, contentType);
    	
        EbxmlMessage ebxmlResponseMessage = null;
        try {
            EbxmlMessage responseMessage = SignalMessageGenerator
                    .generatePongMessage(ebxmlRequestMessage);
            if (isSync) {
                ebxmlResponseMessage = responseMessage;
                storeOutgoingMessage(ebxmlResponseMessage);
            } else {
                sendAsyncMessage(responseMessage);
            }
        } catch (SOAPException e) {
            EbmsProcessor.core.log.error("Cannot generate pong message: "
                    + ebxmlRequestMessage.getMessageId());
            throw new MessageServiceHandlerException(
                    "Cannot generate pong message: "
                            + ebxmlRequestMessage.getMessageId(), e);
        }
        return ebxmlResponseMessage;
    }

    /**
     * Process the incoming <code>EbXML Acknowledgment Message</code>.
     * 
     * @param ebxmlRequestMessage
     * 			The dispatched incoming <code>EbXML Message</code>. 
     * @param isSync
     * 			Whether the <code>EbXML Response message</code> returns 
     * 			in HTTP/SOAP response or different HTTP/SOAP connection.
     * @param messageType
     * 			the value equal to MessageClassifier.MESSAGE_TYPE_ACKNOWLEDGEMENT.
     * @param contentType 
     *  
     * @return 	return Null if <code>isSync</code> is set to false.
     * 			otherwise return the <code>EbXML Response Message</code>.
     * 
     * @throws MessageServiceHandlerException
     * 			When unable to generate the <code>EbXML error message</code>
     */
    private EbxmlMessage processAcknowledgement(
>>>>>>> efe7570e
			EbxmlMessage ebxmlRequestMessage, boolean isSync,
			String messageType, String contentType)
			throws MessageServiceHandlerException {

		EbxmlMessage ebxmlResponseMessage = null;
		boolean hasRefMessageId = checkRefToMessage(ebxmlRequestMessage);
		if (hasRefMessageId) {
			// store the response msg in repository
			storeIncomingMessage(ebxmlRequestMessage, messageType, contentType);

		} else {
			EbmsProcessor.core.log.error("Cannot find the ref to message: "
					+ ebxmlRequestMessage.getMessageId());

			// store process error message
			storeIncomingMessage(ebxmlRequestMessage,
					MessageClassifier.MESSAGE_TYPE_PROCESSED_ERROR, contentType);

			// generate error msg
			EbxmlMessage responseMessage;
			try {
				responseMessage = SignalMessageGenerator.generateErrorMessage(
						ebxmlRequestMessage,
						ErrorList.CODE_VALUE_NOT_RECOGNIZED,
						ErrorList.SEVERITY_ERROR, "Unknown Ref To Message Id",
						null);
			} catch (SOAPException e) {
				EbmsProcessor.core.log
						.error("Cannot generate error msg in processing unknown status response message: "
								+ ebxmlRequestMessage.getMessageId());
				throw new MessageServiceHandlerException(
						"Cannot generate error msg in processing unknown status response message: "
								+ ebxmlRequestMessage.getMessageId(), e);
			}
			if (isSync) {
				ebxmlResponseMessage = responseMessage;
				storeOutgoingMessage(ebxmlResponseMessage);
			} else {
				sendAsyncMessage(responseMessage);
			}
		}
		return ebxmlResponseMessage;
	}

	/**
	 * @param ebxmlRequestMessage
	 * @return
	 * @throws MessageServiceHandlerException
	 */
	private EbxmlMessage processStatusRequestMessage(
			EbxmlMessage ebxmlRequestMessage, boolean isSync,
			String messageType, String contentType)
			throws MessageServiceHandlerException {

		// store the request message in repository
		storeIncomingMessage(ebxmlRequestMessage, messageType, contentType);

		EbxmlMessage ebxmlResponseMessage = null;
		try {
			MessageDAO messageDAO = (MessageDAO) EbmsProcessor.core.dao
					.createDAO(MessageDAO.class);
			MessageDVO messageDVO = (MessageDVO) messageDAO.createDVO();
			messageDVO.setMessageId(ebxmlRequestMessage.getMessageHeader()
					.getRefToMessageId());
			messageDVO.setMessageBox(MessageClassifier.MESSAGE_BOX_INBOX);
			EbxmlMessage responseMessage = null;
			Date timestamp = new Date();
			String status = new String();
			// map the message status obey specification
			if (messageDAO.findMessage(messageDVO)) {
				if (messageDVO.getStatus().equals(
						MessageClassifier.INTERNAL_STATUS_PENDING)
						|| messageDVO.getStatus().equals(
								MessageClassifier.INTERNAL_STATUS_PROCESSED)) {
					status = MessageClassifier.STATUS_RECEIVED;
				} else if (messageDVO.getStatus().equals(
						MessageClassifier.INTERNAL_STATUS_DELIVERED)
						|| messageDVO
								.getStatus()
								.equals(MessageClassifier.INTERNAL_STATUS_PROCESSED_ERROR)) {
					status = MessageClassifier.STATUS_PROCESSED;
				}
				timestamp = messageDVO.getTimeStamp();
			} else {
				status = MessageClassifier.STATUS_NOT_RECOGNIZED;
			}
			responseMessage = SignalMessageGenerator
					.generateStatusResponseMessage(ebxmlRequestMessage, status,
							timestamp);
			if (isSync) {
				ebxmlResponseMessage = responseMessage;
				storeOutgoingMessage(ebxmlResponseMessage);
			} else {
				sendAsyncMessage(responseMessage);
			}

		} catch (Exception e) {
			EbmsProcessor.core.log
					.error("Cannot generate status response message: "
							+ ebxmlRequestMessage.getMessageId());
			throw new MessageServiceHandlerException(
					"Cannot generate status response message: "
							+ ebxmlRequestMessage.getMessageId(), e);
		}
		return ebxmlResponseMessage;
	}

	/**
	 * @param ebxmlRequestMessage
	 * @return
	 * @throws MessageServiceHandlerException
	 */
	private EbxmlMessage processPongMessage(EbxmlMessage ebxmlRequestMessage,
			boolean isSync, String messageType, String contentType)
			throws MessageServiceHandlerException {

		EbxmlMessage ebxmlResponseMessage = null;
		boolean hasRefMessageId = checkRefToMessage(ebxmlRequestMessage);
		if (hasRefMessageId) {
			// store the pong msg in repository
			storeIncomingMessage(ebxmlRequestMessage, messageType, contentType);

		} else {
			EbmsProcessor.core.log.error("Cannot find the ref to message: : "
					+ ebxmlRequestMessage.getMessageId());

			// store process error message
			storeIncomingMessage(ebxmlRequestMessage,
					MessageClassifier.MESSAGE_TYPE_PROCESSED_ERROR, contentType);

			// generate error msg
			EbxmlMessage responseMessage;
			try {
				responseMessage = SignalMessageGenerator.generateErrorMessage(
						ebxmlRequestMessage,
						ErrorList.CODE_VALUE_NOT_RECOGNIZED,
						ErrorList.SEVERITY_ERROR, "Unknown Ref To Message Id",
						null);
			} catch (SOAPException e) {
				EbmsProcessor.core.log
						.error("Cannot generate error msg in processing invalid pong message: "
								+ ebxmlRequestMessage.getMessageId());
				throw new MessageServiceHandlerException(
						"Cannot generate error msg in processing invalid pong message: "
								+ ebxmlRequestMessage.getMessageId(), e);
			}
			if (isSync) {
				ebxmlResponseMessage = responseMessage;
				storeOutgoingMessage(ebxmlResponseMessage);
			} else {
				sendAsyncMessage(responseMessage);
			}
		}
		return ebxmlResponseMessage;
	}

	/**
	 * @param ebxmlRequestMessage
	 * @return
	 * @throws MessageServiceHandlerException
	 */
	private EbxmlMessage processPingMessage(EbxmlMessage ebxmlRequestMessage,
			boolean isSync, String messageType, String contentType)
			throws MessageServiceHandlerException {

		// store the ping msg in repository
		storeIncomingMessage(ebxmlRequestMessage, messageType, contentType);

		EbxmlMessage ebxmlResponseMessage = null;
		try {
			EbxmlMessage responseMessage = SignalMessageGenerator
					.generatePongMessage(ebxmlRequestMessage);
			if (isSync) {
				ebxmlResponseMessage = responseMessage;
				storeOutgoingMessage(ebxmlResponseMessage);
			} else {
				sendAsyncMessage(responseMessage);
			}
		} catch (SOAPException e) {
			EbmsProcessor.core.log.error("Cannot generate pong message: "
					+ ebxmlRequestMessage.getMessageId());
			throw new MessageServiceHandlerException(
					"Cannot generate pong message: "
							+ ebxmlRequestMessage.getMessageId(), e);
		}
		return ebxmlResponseMessage;
	}

	/**
	 * Process the incoming <code>EbXML Acknowledgment Message</code>.
	 * 
	 * @param ebxmlRequestMessage
	 *            The dispatched incoming <code>EbXML Message</code>.
	 * @param isSync
	 *            Whether the <code>EbXML Response message</code> returns in
	 *            HTTP/SOAP response or different HTTP/SOAP connection.
	 * @param messageType
	 *            the value equal to
	 *            MessageClassifier.MESSAGE_TYPE_ACKNOWLEDGEMENT.
	 * @param contentType
	 * 
	 * @return return Null if <code>isSync</code> is set to false. otherwise
	 *         return the <code>EbXML Response Message</code>.
	 * 
	 * @throws MessageServiceHandlerException
	 *             When unable to generate the <code>EbXML error message</code>
	 */
	private EbxmlMessage processAcknowledgement(
			EbxmlMessage ebxmlRequestMessage, boolean isSync,
			String messageType, String contentType)
			throws MessageServiceHandlerException {

		// Since H20 01062007, the checkRefToMessage has been inlined for new
		// handling in acknowledgment.
		EbxmlMessage ebxmlResponseMessage = null;
		String ackID = ebxmlRequestMessage.getMessageId();
		MessageDAO msgDAO = null;
		MessageDVO refToMsgDVO = null;
		boolean hasRefMessageId = false;
		try {
			// Try to query the ORDER message corresponding to this ACK message.
			if (ebxmlRequestMessage.getAcknowledgment() != null
					&& ebxmlRequestMessage.getAcknowledgment()
							.getRefToMessageId() != null) {
				msgDAO = (MessageDAO) EbmsProcessor.core.dao
						.createDAO(MessageDAO.class);
				refToMsgDVO = (MessageDVO) msgDAO.createDVO();
				refToMsgDVO.setMessageId(ebxmlRequestMessage
						.getAcknowledgment().getRefToMessageId());
				refToMsgDVO.setMessageBox(MessageClassifier.MESSAGE_BOX_OUTBOX);
				hasRefMessageId = msgDAO.findMessage(refToMsgDVO);
			}

			// If the corresponding ORDER message is found, Update the message
			// status if
			// it's acknowledgement or error is received.
			if (hasRefMessageId) {
				if (ebxmlRequestMessage.getAcknowledgment() != null) {
					if (!refToMsgDVO.getStatus().equalsIgnoreCase(
							MessageClassifier.INTERNAL_STATUS_DELIVERY_FAILURE)) {
						// If it is failed already..don't mark it as deliveried
						// it is because it is timeout failure
						EbmsProcessor.core.log
								.info("Reliable message ("
										+ refToMsgDVO.getMessageId()
										+ ") - acknowledgement received with message id: "
										+ ackID);

						refToMsgDVO
								.setStatus(MessageClassifier.INTERNAL_STATUS_PROCESSED);
						refToMsgDVO
								.setStatusDescription("Acknowledgement is received");
						refToMsgDVO.setTimeoutTimestamp(null);
						msgDAO.updateMessage(refToMsgDVO);
					} else {
						EbmsProcessor.core.log.info("Reliable message ("
								+ refToMsgDVO.getMessageId()
								+ ") - has been timed-out already");
					}
				} else if (ebxmlRequestMessage.getErrorList() != null) {

					EbmsProcessor.core.log.info("Reliable message ("
							+ refToMsgDVO.getMessageId()
							+ ") - error message received with message id: "
							+ ackID);

					refToMsgDVO
							.setStatus(MessageClassifier.INTERNAL_STATUS_PROCESSED_ERROR);
					refToMsgDVO.setTimeoutTimestamp(null);
					StringBuffer sb = new StringBuffer();
					Iterator i = ebxmlRequestMessage.getErrorList().getErrors();
					while (i.hasNext()) {
						ErrorList.Error error = (ErrorList.Error) i.next();
						Description description = error.getDescription();
						sb.append(error.getErrorCode() + ": "
								+ description.getDescription());
					}
					refToMsgDVO.setStatusDescription(sb.toString());

					msgDAO.updateMessage(refToMsgDVO);
				}
				// Store the ACK / ERROR in persistence storage.
				storeIncomingMessage(ebxmlRequestMessage, messageType,
						contentType);

				// Clear the ORDER message in Outbox.
				MessageServerDAO msgServerDAO = (MessageServerDAO) EbmsProcessor.core.dao
						.createDAO(MessageServerDAO.class);
				msgServerDAO.clearMessage(refToMsgDVO);
				// If the corresponding ORDER message isn't found, Create an
				// error message
				// and send back to recipient.
			} else {
				EbmsProcessor.core.log.error("Cannot find the ref to message: "
						+ ackID);
				// Store processed error message
				storeIncomingMessage(ebxmlRequestMessage,
						MessageClassifier.MESSAGE_TYPE_PROCESSED_ERROR,
						contentType);

				// Generate error message
				EbxmlMessage responseMessage;
				try {
					responseMessage = SignalMessageGenerator
							.generateErrorMessage(ebxmlRequestMessage,
									ErrorList.CODE_VALUE_NOT_RECOGNIZED,
									ErrorList.SEVERITY_ERROR,
									"Unknown Ref To Message Id", null);
				} catch (SOAPException se) {
					String detail = "Cannont generate error message in processing acknolwedgment message: "
							+ ackID;
					EbmsProcessor.core.log.error(detail);
					throw new MessageServiceHandlerException(detail, se);
				}
				// Send back the error message whether using same connection
				// (sync | async)
				if (isSync) {
					ebxmlResponseMessage = responseMessage;
					storeOutgoingMessage(ebxmlResponseMessage);
				} else {
					sendAsyncMessage(responseMessage);
				}
			}
		} catch (DAOException daoe) {
			String detail = "Error in checking the reference to message: "
					+ ackID;
			EbmsProcessor.core.log.error(detail, daoe);
			throw new MessageServiceHandlerException(detail, daoe);
		}
		return ebxmlResponseMessage;
	}

	/**
	 * @param ebxmlRequestMessage
	 * @return
	 * @throws MessageServiceHandlerException
	 */
	private EbxmlMessage processErrorMessage(EbxmlMessage ebxmlRequestMessage,
			boolean isSync, String messageType, String contentType)
			throws MessageServiceHandlerException {
		EbxmlMessage ebxmlResponseMessage = null;
		boolean hasRefMessageId = checkRefToMessage(ebxmlRequestMessage);
		if (hasRefMessageId) {
			// store the error message in repository
			storeIncomingMessage(ebxmlRequestMessage, messageType, contentType);

		} else {
			EbmsProcessor.core.log.error("Cannot find the ref to message: : "
					+ ebxmlRequestMessage.getMessageId());
			// store process error message
			storeIncomingMessage(ebxmlRequestMessage,
					MessageClassifier.MESSAGE_TYPE_PROCESSED_ERROR, contentType);
		}
		return ebxmlResponseMessage;
	}

	/**
	 * @param ebxmlRequestMessage
	 * @return
	 * @throws MessageServiceHandlerException
	 * @throws SignatureException
	 */
	private EbxmlMessage processOrderMessage(EbxmlMessage ebxmlRequestMessage,
			boolean isSync, MessageClassifier messageClassifier,
			String messageType, String contentType)
			throws MessageServiceHandlerException {
		EbxmlMessage ebxmlResponseMessage = null;
		if (messageClassifier.isMessageOrder()) {
			ebxmlResponseMessage = processMessageOrderMessage(
					ebxmlRequestMessage, isSync, messageClassifier,
					messageType, contentType);
		} else if (messageClassifier.isAckRequested()) {
			// store the ack request message in repository
			storeIncomingMessage(ebxmlRequestMessage, messageType, contentType);

			try {
				EbxmlMessage responseMessage = SignalMessageGenerator
						.generateAcknowledgment(ebxmlRequestMessage);
				if (ebxmlRequestMessage.getAckRequested().getSigned()) {
					EbmsProcessor.core.log.info("Sign the acknowledgement ("
							+ responseMessage.getMessageId()
							+ ") for message: "
							+ ebxmlRequestMessage.getMessageId());
					signAcknowledgement(responseMessage);
				}
				if (isSync) {
					ebxmlResponseMessage = responseMessage;
					storeOutgoingMessage(ebxmlResponseMessage);
				} else {
					sendAsyncMessage(responseMessage);
				}
			} catch (Exception e) {
				EbmsProcessor.core.log
						.error("Cannot generate acknowledgement for message: "
								+ ebxmlRequestMessage.getMessageId());
				throw new MessageServiceHandlerException(
						"Cannot generate acknowledgement for message: "
								+ ebxmlRequestMessage.getMessageId(), e);
			}
		} else {
			// store the order message in repository
			storeIncomingMessage(ebxmlRequestMessage, messageType, contentType);
		}
		return ebxmlResponseMessage;
	}

	/**
	 * @param ebxmlRequestMessage
	 * @param ebxmlResponseMessage
	 * @return
	 * @throws MessageServiceHandlerException
	 */
	private synchronized EbxmlMessage processMessageOrderMessage(
			EbxmlMessage ebxmlRequestMessage, boolean isSync,
			MessageClassifier messageClassifier, String messageType,
			String contentType) throws MessageServiceHandlerException {

		EbxmlMessage ebxmlResponseMessage = null;
		if (!isSync) {
			if (messageClassifier.isAckRequested()) {
				if (messageClassifier.isSeqeunceStatusReset()) {

					if (!isFirstResetMessage(ebxmlRequestMessage)
							&& hasPendingMessage(ebxmlRequestMessage)) {
						// store process error message
						storeIncomingMessage(ebxmlRequestMessage,
								MessageClassifier.MESSAGE_TYPE_PROCESSED_ERROR,
								contentType);

						// if pending msg exist -> error
						String errMessage = "Pending message exist, cannot reset the sequence number for message: "
								+ ebxmlRequestMessage.getMessageId();
						EbmsProcessor.core.log.error(errMessage);
						sendAsyncErrorMessage(ebxmlRequestMessage, errMessage);
					} else {
						storeIncomingOrderedMessage(ebxmlRequestMessage,
								messageClassifier, messageType, contentType);

						// else reset allowed -> generate acknowledgement
						try {
							EbxmlMessage responseMessage = SignalMessageGenerator
									.generateAcknowledgment(ebxmlRequestMessage);
							if (ebxmlRequestMessage.getAckRequested()
									.getSigned()) {
								EbmsProcessor.core.log
										.info("Sign the acknowledgement ("
												+ responseMessage
														.getMessageId()
												+ ") for message: "
												+ ebxmlRequestMessage
														.getMessageId());
								signAcknowledgement(responseMessage);
							}
							sendAsyncMessage(responseMessage);
						} catch (Exception e) {
							EbmsProcessor.core.log
									.error("Cannot generate acknowledgement for message: "
											+ ebxmlRequestMessage
													.getMessageId());
							throw new MessageServiceHandlerException(
									"Cannot generate acknowledgement for message: "
											+ ebxmlRequestMessage
													.getMessageId(),
									e);
						}
					}
				} else {
					if (ebxmlRequestMessage.getMessageOrder()
							.getSequenceNumber() == 0) {
						// This version of corvus ebms plugin does not support
						// (seq no: 0, continue)
						EbmsProcessor.core.log
								.error("This version of corvus ebms plugin does not support (seq no: 0, continue) for message: "
										+ ebxmlRequestMessage.getMessageId());
						throw new MessageServiceHandlerException(
								"This version of corvus ebms plugin does not support (seq no: 0, continue) for message: "
										+ ebxmlRequestMessage.getMessageId());
					}

					if (hasSequenceNumber(ebxmlRequestMessage)) {
						// store process error message
						storeIncomingMessage(ebxmlRequestMessage,
								MessageClassifier.MESSAGE_TYPE_PROCESSED_ERROR,
								contentType);

						String errMessage = "Message order is duplicate for message: "
								+ ebxmlRequestMessage.getMessageId();
						EbmsProcessor.core.log.error(errMessage);
						sendAsyncErrorMessage(ebxmlRequestMessage, errMessage);
					} else {
						storeIncomingOrderedMessage(ebxmlRequestMessage,
								messageClassifier, messageType, contentType);

						try {
							EbxmlMessage responseMessage = SignalMessageGenerator
									.generateAcknowledgment(ebxmlRequestMessage);
							if (ebxmlRequestMessage.getAckRequested()
									.getSigned()) {
								EbmsProcessor.core.log
										.info("Sign the acknowledgement ("
												+ responseMessage
														.getMessageId()
												+ ") for message: "
												+ ebxmlRequestMessage
														.getMessageId());
								signAcknowledgement(responseMessage);
							}
							sendAsyncMessage(responseMessage);
						} catch (Exception e) {
							EbmsProcessor.core.log
									.error("Cannot generate acknowledgement for message: "
											+ ebxmlRequestMessage
													.getMessageId());
							throw new MessageServiceHandlerException(
									"Cannot generate acknowledgement for message: "
											+ ebxmlRequestMessage
													.getMessageId(),
									e);
						}
					}
				}
			} else {
				// store process error message
				storeIncomingMessage(ebxmlRequestMessage,
						MessageClassifier.MESSAGE_TYPE_PROCESSED_ERROR,
						contentType);

				// error - message order is reliable messaging
				String errMessage = "Message order is reliable messaging for message: "
						+ ebxmlRequestMessage.getMessageId();
				EbmsProcessor.core.log.error(errMessage);
				sendAsyncErrorMessage(ebxmlRequestMessage, errMessage);
			}
		} else {
			// error - message order is async (sync reply)
			try {
				// store process error message
				storeIncomingMessage(ebxmlRequestMessage,
						MessageClassifier.MESSAGE_TYPE_PROCESSED_ERROR,
						contentType);

				String errMessage = "Message order is asynchronize for message: "
						+ ebxmlRequestMessage.getMessageId();
				EbxmlMessage responseMessage = SignalMessageGenerator
						.generateErrorMessage(ebxmlRequestMessage,
								ErrorList.CODE_INCONSISTENT,
								ErrorList.SEVERITY_ERROR, errMessage, null);
				EbmsProcessor.core.log.error(errMessage);
				ebxmlResponseMessage = responseMessage;
				storeOutgoingMessage(ebxmlResponseMessage);
			} catch (SOAPException e) {
				EbmsProcessor.core.log
						.error("Cannot generate error message in processing invalid ordered message: "
								+ ebxmlRequestMessage.getMessageId());
				throw new MessageServiceHandlerException(
						"Cannot generate error message in processing invalid ordered message: "
								+ ebxmlRequestMessage.getMessageId(), e);
			}
		}
		return ebxmlResponseMessage;
	}

	/**
	 * @param ebxmlRequestMessage
	 * @param messageType
	 * @param principalId
	 * @param contentType
	 * @throws MessageServiceHandlerException
	 * @throws DAOException
	 */
	private void storeIncomingOrderedMessage(EbxmlMessage ebxmlRequestMessage,
			MessageClassifier messageClassifier, String messageType,
			String contentType) throws MessageServiceHandlerException {

		try {
			MessageDAO messageDAO = (MessageDAO) EbmsProcessor.core.dao
					.createDAO(MessageDAO.class);
			EbxmlMessageDAOConvertor message = new EbxmlMessageDAOConvertor(
					ebxmlRequestMessage, MessageClassifier.MESSAGE_BOX_INBOX,
					messageType);

			MessageDVO messageDVO = message.getMessageDVO();
			messageDVO.setStatus(MessageClassifier.INTERNAL_STATUS_PENDING);
			// update the sequence group
			int currentMaxSequenceGroup = messageDAO
					.findMaxSequenceGroupByMessageBoxAndCpa(messageDVO);
			if (messageClassifier.isSeqeunceStatusReset()) {
				if (isFirstResetMessage(ebxmlRequestMessage)) {
					EbmsProcessor.core.log
							.debug("It is the first reset message: "
									+ ebxmlRequestMessage.getMessageId());
					currentMaxSequenceGroup = 0;
				} else {
					currentMaxSequenceGroup++;
				}
				EbmsProcessor.core.log
						.debug("Ordered RESET message with new sequence group "
								+ currentMaxSequenceGroup + " for message: "
								+ ebxmlRequestMessage.getMessageId());
			} else {
				if (currentMaxSequenceGroup == -1) {
					currentMaxSequenceGroup++;
				}
				EbmsProcessor.core.log
						.debug("Ordered message with sequence group "
								+ currentMaxSequenceGroup + " for message: "
								+ ebxmlRequestMessage.getMessageId());
			}
			messageDVO.setSequenceGroup(currentMaxSequenceGroup);

			RepositoryDVO repositoryDVO = message.getRepositoryDVO();

			MessageServerDAO messageServerDAO = (MessageServerDAO) EbmsProcessor.core.dao
					.createDAO(MessageServerDAO.class);
			messageServerDAO.storeMessage(messageDVO, repositoryDVO);

			EbmsProcessor.core.log.info("Store incoming ordered message: "
					+ ebxmlRequestMessage.getMessageId());
		} catch (DAOException e) {
			EbmsProcessor.core.log.error(
					"Error in storing the incoming ordered message", e);
			throw new MessageServiceHandlerException(
					"Error in storing the incoming ordered message", e);
		}
	}

	/**
	 * @param ebxmlRequestMessage
	 * @throws DAOException
	 * @throws SignatureException
	 * @throws SOAPException
	 */
	private void signAcknowledgement(EbxmlMessage responseMessage)
			throws DAOException, SOAPException, SignatureException {
		try {
			String dsAlgorithm = null;
			String mdAlgorithm = null;
			PartnershipDAO partnershipDAO = (PartnershipDAO) EbmsProcessor.core.dao
					.createDAO(PartnershipDAO.class);
			PartnershipDVO parntershipDVO = (PartnershipDVO) partnershipDAO
					.createDVO();
			parntershipDVO.setCpaId(responseMessage.getCpaId());
			parntershipDVO.setService(responseMessage.getService());
			parntershipDVO.setAction(responseMessage.getAction());
			if (partnershipDAO.findPartnershipByCPA(parntershipDVO)) {
				dsAlgorithm = parntershipDVO.getDsAlgorithm();
				mdAlgorithm = parntershipDVO.getMdAlgorithm();
			}
			SignatureHandler signatureHandler = MessageServiceHandler
					.createSignatureHandler(responseMessage);
			if (MessageServiceHandler.getInstance().isSignHeaderOnly()) {
				EbmsProcessor.core.log.error("sign header only for interop");
				signatureHandler.sign(dsAlgorithm, mdAlgorithm, true);
			} else {
				signatureHandler.sign(dsAlgorithm, mdAlgorithm, false);
			}
		} catch (Throwable t) {
			throw new SignatureException("Unable to sign acknowledgement", t);
		}
	}

	/**
	 * @param errMessage
	 * @throws MessageServiceHandlerException
	 */
	private void sendAsyncErrorMessage(EbxmlMessage ebxmlRequestMessage,
			String errMessage) throws MessageServiceHandlerException {
		try {
			EbxmlMessage responseMessage = SignalMessageGenerator
					.generateErrorMessage(ebxmlRequestMessage,
							ErrorList.CODE_INCONSISTENT,
							ErrorList.SEVERITY_ERROR, errMessage, null);
			sendAsyncMessage(responseMessage);
		} catch (SOAPException e) {
			EbmsProcessor.core.log.error("Cannot generate error message");
			throw new MessageServiceHandlerException(
					"Cannot generate error message", e);
		}
	}

	/**
	 * @param ebxmlRequestMessage
	 * @return
	 * @throws MessageServiceHandlerException
	 */
	private boolean isFirstResetMessage(EbxmlMessage ebxmlRequestMessage)
			throws MessageServiceHandlerException {
		if (ebxmlRequestMessage.getMessageOrder().getSequenceNumber() != 0) {
			throw new MessageServiceHandlerException(
					"It is not a reset message");
		}

		try {
			MessageDAO messageDAO = (MessageDAO) EbmsProcessor.core.dao
					.createDAO(MessageDAO.class);
			MessageDVO messageDVO = (MessageDVO) messageDAO.createDVO();
			messageDVO.setMessageBox(MessageClassifier.MESSAGE_BOX_INBOX);
			messageDVO.setCpaId(ebxmlRequestMessage.getCpaId());
			messageDVO.setService(ebxmlRequestMessage.getService());
			messageDVO.setAction(ebxmlRequestMessage.getAction());
			messageDVO.setConvId(ebxmlRequestMessage.getConversationId());
			messageDVO.setSequenceNo(ebxmlRequestMessage.getMessageOrder()
					.getSequenceNumber());

			int currentMaxSequenceGroup = messageDAO
					.findMaxSequenceGroupByMessageBoxAndCpa(messageDVO);
			if (currentMaxSequenceGroup == -1) {
				// no any messages
				return true;
			} else if (currentMaxSequenceGroup == 0) {
				// has message in sequence group zero
				messageDVO.setSequenceGroup(currentMaxSequenceGroup);
				return !messageDAO
						.findOrderedMessageByMessageBoxAndCpaAndSequenceGroupAndSequenceNo(messageDVO);
			} else {
				// has message and reset already
				return false;
			}
		} catch (DAOException e) {
			EbmsProcessor.core.log.error(
					"Error in checking is first reset message: "
							+ ebxmlRequestMessage.getMessageId(), e);
			throw new MessageServiceHandlerException(
					"Error in checking is first reset message: "
							+ ebxmlRequestMessage.getMessageId(), e);
		}
	}

	/**
	 * @param ebxmlRequestMessage
	 * @return
	 * @throws MessageServiceHandlerException
	 */
	private boolean hasSequenceNumber(EbxmlMessage ebxmlRequestMessage)
			throws MessageServiceHandlerException {
		try {
			MessageDAO messageDAO = (MessageDAO) EbmsProcessor.core.dao
					.createDAO(MessageDAO.class);
			MessageDVO messageDVO = (MessageDVO) messageDAO.createDVO();
			messageDVO.setMessageBox(MessageClassifier.MESSAGE_BOX_INBOX);
			messageDVO.setCpaId(ebxmlRequestMessage.getCpaId());
			messageDVO.setService(ebxmlRequestMessage.getService());
			messageDVO.setAction(ebxmlRequestMessage.getAction());
			messageDVO.setConvId(ebxmlRequestMessage.getConversationId());
			messageDVO.setSequenceNo(ebxmlRequestMessage.getMessageOrder()
					.getSequenceNumber());

			int currentMaxSequenceGroup = messageDAO
					.findMaxSequenceGroupByMessageBoxAndCpa(messageDVO);
			if (currentMaxSequenceGroup == -1) {
				return false;
			}
			messageDVO.setSequenceGroup(currentMaxSequenceGroup);

			return messageDAO
					.findOrderedMessageByMessageBoxAndCpaAndSequenceGroupAndSequenceNo(messageDVO);
		} catch (DAOException e) {
			EbmsProcessor.core.log.error("Error in checking sequence number: "
					+ ebxmlRequestMessage.getMessageId(), e);
			throw new MessageServiceHandlerException(
					"Error in checking sequence number: "
							+ ebxmlRequestMessage.getMessageId(), e);
		}
	}

	/**
	 * @param ebxmlRequestMessage
	 * @throws MessageServiceHandlerException
	 */
	private boolean hasPendingMessage(EbxmlMessage ebxmlRequestMessage)
			throws MessageServiceHandlerException {
		try {
			MessageDAO messageDAO = (MessageDAO) EbmsProcessor.core.dao
					.createDAO(MessageDAO.class);
			MessageDVO messageDVO = (MessageDVO) messageDAO.createDVO();
			messageDVO.setCpaId(ebxmlRequestMessage.getCpaId());
			messageDVO.setService(ebxmlRequestMessage.getService());
			messageDVO.setAction(ebxmlRequestMessage.getAction());
			messageDVO.setConvId(ebxmlRequestMessage.getConversationId());
			messageDVO.setMessageBox(MessageClassifier.MESSAGE_BOX_INBOX);

			int currentMaxSequenceGroup = messageDAO
					.findMaxSequenceGroupByMessageBoxAndCpa(messageDVO);
			if (currentMaxSequenceGroup == -1) {
				return false;
			}
			messageDVO.setSequenceGroup(currentMaxSequenceGroup);
			int currentNumOfMessagesInMaxSequenceGroup = messageDAO
					.findNumOfMessagesByMessageBoxAndCpaAndSequenceGroup(messageDVO);
			int currentMaxSequenceNo = messageDAO
					.findMaxSequenceNoByMessageBoxAndCpa(messageDVO);
			if (currentNumOfMessagesInMaxSequenceGroup == currentMaxSequenceNo + 1) {
				return false;
			} else {
				return true;
			}
		} catch (DAOException e) {
			EbmsProcessor.core.log.error("Error in checking pending message: "
					+ ebxmlRequestMessage.getMessageId(), e);
			throw new MessageServiceHandlerException(
					"Error in checking pending message: "
							+ ebxmlRequestMessage.getMessageId(), e);
		}
	}

	private String findPartnershipId(EbxmlMessage ebxmlRequestMessage)
			throws MessageServiceHandlerException {
		// first - from ref to message
		// second - from receiver channel

		if (ebxmlRequestMessage.getMessageHeader().getRefToMessageId() != null) {
			// if it contains reference message id
			try {
				MessageDAO messageDAO = (MessageDAO) EbmsProcessor.core.dao
						.createDAO(MessageDAO.class);
				MessageDVO messageDVO = (MessageDVO) messageDAO.createDVO();

				// if RefToMessageId is not found in eb:Header, try to retrieve
				// from eb:Acknowledgement
				if (ebxmlRequestMessage.getMessageHeader().getRefToMessageId() != null)
					messageDVO.setMessageId(ebxmlRequestMessage
							.getMessageHeader().getRefToMessageId());
				else if (ebxmlRequestMessage.getAcknowledgment() != null
						&& ebxmlRequestMessage.getAcknowledgment()
								.getRefToMessageId() != null)
					messageDVO.setMessageId(ebxmlRequestMessage
							.getAcknowledgment().getRefToMessageId());

				messageDVO.setMessageBox(MessageClassifier.MESSAGE_BOX_OUTBOX);

				if (messageDAO.findMessage(messageDVO)) {
					PartnershipDAO partnershipDAO = (PartnershipDAO) EbmsProcessor.core.dao
							.createDAO(PartnershipDAO.class);
					PartnershipDVO partnershipDVO = (PartnershipDVO) partnershipDAO
							.createDVO();
					partnershipDVO.setCpaId(messageDVO.getCpaId());
					partnershipDVO.setService(messageDVO.getService());
					partnershipDVO.setAction(messageDVO.getAction());
					if (partnershipDAO.findPartnershipByCPA(partnershipDVO)) {
						return partnershipDVO.getPartnershipId();
					}
				}
			} catch (DAOException e) {
				EbmsProcessor.core.log.error(
						"Error in finding the partnership of reference message id: "
								+ ebxmlRequestMessage.getMessageHeader()
										.getRefToMessageId(), e);
				throw new MessageServiceHandlerException(
						"Error in finding the partnership of reference message id: "
								+ ebxmlRequestMessage.getMessageHeader()
										.getRefToMessageId(), e);
			}
		}

		// search in receiver channel
		try {
			PartnershipDAO partnershipDAO = (PartnershipDAO) EbmsProcessor.core.dao
					.createDAO(PartnershipDAO.class);
			PartnershipDVO partnershipDVO = (PartnershipDVO) partnershipDAO
					.createDVO();
			partnershipDVO.setCpaId(ebxmlRequestMessage.getCpaId());
			partnershipDVO.setService(ebxmlRequestMessage.getService());
			partnershipDVO.setAction(ebxmlRequestMessage.getAction());
			if (partnershipDAO.findPartnershipByCPA(partnershipDVO)) {
				return partnershipDVO.getPartnershipId();
			}
		} catch (DAOException e) {
			EbmsProcessor.core.log.error(
					"Error in finding the partnership of message id: "
							+ ebxmlRequestMessage.getMessageId(), e);
			throw new MessageServiceHandlerException(
					"Error in finding the partnership of message id: "
							+ ebxmlRequestMessage.getMessageId(), e);
		}
		return null;

	}

	/**
	 * @param ebxmlRequestMessage
	 * @return
	 * @throws MessageServiceHandlerException
	 */
	/*
	 * private String findPrincipalId(EbxmlMessage ebxmlRequestMessage) throws
	 * MessageServiceHandlerException { // first - from ref to message // second
	 * - from receiver channel
	 * 
	 * if (ebxmlRequestMessage.getMessageHeader().getRefToMessageId() != null) {
	 * // if it contains reference message id try { MessageDAO messageDAO =
	 * (MessageDAO) EbmsProcessor.core.dao .createDAO(MessageDAO.class);
	 * MessageDVO messageDVO = (MessageDVO) messageDAO.createDVO();
	 * messageDVO.setMessageId(ebxmlRequestMessage.getMessageHeader()
	 * .getRefToMessageId());
	 * messageDVO.setMessageBox(MessageClassifier.MESSAGE_BOX_OUTBOX); if
	 * (messageDAO.findMessage(messageDVO)) { return
	 * messageDVO.getPrincipalId(); } } catch (DAOException e) {
	 * EbmsProcessor.core.log.error( "Error in finding the principal id: " +
	 * ebxmlRequestMessage.getMessageId(), e); throw new
	 * MessageServiceHandlerException( "Error in finding the principal id: " +
	 * ebxmlRequestMessage.getMessageId(), e); } } // search in receiver channel
	 * try { PartnershipDAO partnershipDAO = (PartnershipDAO)
	 * EbmsProcessor.core.dao .createDAO(PartnershipDAO.class); PartnershipDVO
	 * partnershipDVO = (PartnershipDVO) partnershipDAO .createDVO();
	 * partnershipDVO.setCpaId(ebxmlRequestMessage.getCpaId());
	 * partnershipDVO.setService(ebxmlRequestMessage.getService());
	 * partnershipDVO.setAction(ebxmlRequestMessage.getAction()); if
	 * (partnershipDAO.findPartnershipByCPA(partnershipDVO)) { return
	 * partnershipDVO.getPrincipalId(); } } catch (DAOException e) {
	 * EbmsProcessor.core.log.error("Error in finding the principal id: " +
	 * ebxmlRequestMessage.getMessageId(), e); throw new
	 * MessageServiceHandlerException( "Error in finding the principal id: " +
	 * ebxmlRequestMessage.getMessageId(), e); } return null; }
	 */

	/**
	 * @param ebxmlRequestMessage
	 * @return
	 * @throws MessageServiceHandlerException
	 */
	private X509Certificate findSenderCert(EbxmlMessage ebxmlRequestMessage)
			throws MessageServiceHandlerException {
		X509Certificate senderCert = null;
		// search in receiver channel
		try {
			PartnershipDAO partnershipDAO = (PartnershipDAO) EbmsProcessor.core.dao
					.createDAO(PartnershipDAO.class);
			PartnershipDVO partnershipDVO = (PartnershipDVO) partnershipDAO
					.createDVO();
			partnershipDVO.setCpaId(ebxmlRequestMessage.getCpaId());
			if (ebxmlRequestMessage.getAcknowledgment() == null) {
				partnershipDVO.setService(ebxmlRequestMessage.getService());
				partnershipDVO.setAction(ebxmlRequestMessage.getAction());
			} else {
				// it is not an order msg.
				MessageDAO messageDAO = (MessageDAO) EbmsProcessor.core.dao
						.createDAO(MessageDAO.class);
				MessageDVO orgMessageDVO = (MessageDVO) messageDAO.createDVO();

				// if RefToMessageId is not found in eb:Header, try to retrieve
				// from eb:Acknowledgement
				if (ebxmlRequestMessage.getMessageHeader().getRefToMessageId() != null)
					orgMessageDVO.setMessageId(ebxmlRequestMessage
							.getMessageHeader().getRefToMessageId());
				else if (ebxmlRequestMessage.getAcknowledgment() != null
						&& ebxmlRequestMessage.getAcknowledgment()
								.getRefToMessageId() != null)
					orgMessageDVO.setMessageId(ebxmlRequestMessage
							.getAcknowledgment().getRefToMessageId());

				orgMessageDVO
						.setMessageBox(MessageClassifier.MESSAGE_BOX_OUTBOX);
				if (messageDAO.findMessage(orgMessageDVO)) {
					partnershipDVO.setService(orgMessageDVO.getService());
					partnershipDVO.setAction(orgMessageDVO.getAction());
				}
			}

			partnershipDAO.findPartnershipByCPA(partnershipDVO);

			if (partnershipDVO.getSignCert() != null) {
				ByteArrayInputStream bais = new ByteArrayInputStream(
						partnershipDVO.getSignCert());
				CertificateFactory cf = CertificateFactory.getInstance("X.509");
				senderCert = (X509Certificate) cf.generateCertificate(bais);
				bais.close();
				bais = null;
			} else {
				EbmsProcessor.core.log.error("Please upload the certificate");
				throw new RuntimeException("Please upload the certificate");
			}
			return senderCert;
		} catch (Exception e) {
			EbmsProcessor.core.log.error("Error in finding the certificate", e);
			throw new MessageServiceHandlerException(
					"Error in finding the certificate", e);
		}
	}

	/**
	 * @param ebxmlRequestMessage
	 * @return
	 * @throws MessageServiceHandlerException
	 */
	private boolean checkDuplicate(EbxmlMessage ebxmlRequestMessage)
			throws MessageServiceHandlerException {
		try {
			MessageDAO messageDAO = (MessageDAO) EbmsProcessor.core.dao
					.createDAO(MessageDAO.class);
			MessageDVO messageDVO = (MessageDVO) messageDAO.createDVO();
			messageDVO.setMessageId(ebxmlRequestMessage.getMessageId());
			messageDVO.setMessageBox(MessageClassifier.MESSAGE_BOX_INBOX);
			return messageDAO.findMessage(messageDVO);
		} catch (DAOException e) {
			EbmsProcessor.core.log.error(
					"Error in checking duplicate message: "
							+ ebxmlRequestMessage.getMessageId(), e);
			throw new MessageServiceHandlerException(
					"Error in checking duplicate message", e);
		}
	}

	/**
	 * @param ebxmlRequestMessage
	 * @return
	 */
	private boolean checkSignature(EbxmlMessage ebxmlRequestMessage) {
		try {
			SOAPEnvelope soapEnvelope = ebxmlRequestMessage.getSOAPMessage()
					.getSOAPPart().getEnvelope();
			Name signatureName = soapEnvelope.createName(
					Signature.ELEMENT_SIGNATURE, Signature.NAMESPACE_PREFIX_DS,
					Signature.NAMESPACE_URI_DS);
			boolean hasSignature = soapEnvelope.getHeader()
					.getChildElements(signatureName).hasNext();

			// if it has signature, verify it
			if (!hasSignature) {
				return true;
			} else {
				SignatureHandler signatureHandler = MessageServiceHandler
						.createSignatureHandler(ebxmlRequestMessage,
								findSenderCert(ebxmlRequestMessage));
				if (!signatureHandler.verifyByPublicKey()) {
					EbmsProcessor.core.log
							.error("Signature verification fail: "
									+ ebxmlRequestMessage.getMessageId());
					return false;
				} else {
					EbmsProcessor.core.log
							.info("Signature verification success: "
									+ ebxmlRequestMessage.getMessageId());
					return true;
				}
			}
		} catch (Throwable e) {
			EbmsProcessor.core.log.error("Error in verifying signature", e);
			return false;
		}
	}

	private boolean checkRefToMessage(EbxmlMessage ebxmlRequestMessage)
			throws MessageServiceHandlerException {
		boolean hasRefMessageId = false;
		try {
			MessageDAO messageDAO = (MessageDAO) EbmsProcessor.core.dao
					.createDAO(MessageDAO.class);
			MessageDVO messageDVO = (MessageDVO) messageDAO.createDVO();
			messageDVO.setMessageId(ebxmlRequestMessage.getMessageHeader()
					.getRefToMessageId());
			messageDVO.setMessageBox(MessageClassifier.MESSAGE_BOX_OUTBOX);
			hasRefMessageId = messageDAO.findMessage(messageDVO);

			// update the message status if it's acknowledgement or error is
			// received
			if (ebxmlRequestMessage.getAcknowledgment() != null) {
				if (!messageDVO.getStatus().equalsIgnoreCase(
						MessageClassifier.INTERNAL_STATUS_DELIVERY_FAILURE)) {
					// if it is failed already..don't mark it as deliveried
					// it is because it is timeout failure
					messageDVO
							.setStatus(MessageClassifier.INTERNAL_STATUS_PROCESSED);
					messageDVO
							.setStatusDescription("Acknowledgement is received");
					messageDVO.setTimeoutTimestamp(null);
					messageDAO.updateMessage(messageDVO);
				}
			} else if (ebxmlRequestMessage.getErrorList() != null) {
				messageDVO
						.setStatus(MessageClassifier.INTERNAL_STATUS_PROCESSED_ERROR);
				StringBuffer sb = new StringBuffer();
				Iterator i = ebxmlRequestMessage.getErrorList().getErrors();
				while (i.hasNext()) {
					ErrorList.Error error = (ErrorList.Error) i.next();
					Description description = error.getDescription();
					sb.append(error.getErrorCode() + ": "
							+ description.getDescription());
				}

				messageDVO.setStatusDescription(sb.toString());
				messageDVO.setTimeoutTimestamp(null);
				messageDAO.updateMessage(messageDVO);
			}
		} catch (DAOException e) {
			EbmsProcessor.core.log.error(
					"Error in checking the reference to message: "
							+ ebxmlRequestMessage.getMessageId(), e);
			throw new MessageServiceHandlerException(
					"Error in checking the reference to message: "
							+ ebxmlRequestMessage.getMessageId(), e);
		}
		return hasRefMessageId;
	}

	private void sendAsyncMessage(EbxmlMessage ebxmlResponseMessage)
			throws MessageServiceHandlerException {
		EbmsProcessor.core.log.info("Sending async reply message: "
				+ ebxmlResponseMessage.getMessageId());
		EbmsRequest ebmsRequest = new EbmsRequest();

		ebmsRequest.setMessage(ebxmlResponseMessage);
		MessageServiceHandler.getInstance().processOutboundMessage(ebmsRequest,
				null);
	}

	private void storeIncomingMessage(EbxmlMessage ebxmlRequestMessage,
			String messageType, String contentType)
			throws MessageServiceHandlerException {

		EbxmlMessageDAOConvertor message = new EbxmlMessageDAOConvertor(
				ebxmlRequestMessage, MessageClassifier.MESSAGE_BOX_INBOX,
				messageType);

		try {
			MessageDVO messageDVO = message.getMessageDVO();
			messageDVO.setStatus(MessageClassifier.INTERNAL_STATUS_PENDING);
			MessageServerDAO messageServerDAO = (MessageServerDAO) EbmsProcessor.core.dao
					.createDAO(MessageServerDAO.class);
			RepositoryDVO repositoryDVO = message.getRepositoryDVO();
			messageServerDAO.storeMessage(messageDVO, repositoryDVO);
		} catch (DAOException e) {
			EbmsProcessor.core.log.error(
					"Error in storing the incoming message: "
							+ ebxmlRequestMessage.getMessageId(), e);
			throw new MessageServiceHandlerException(
					"Error in storing the incoming message: "
							+ ebxmlRequestMessage.getMessageId(), e);
		}

		EbmsProcessor.core.log.info("Store the incoming message: "
				+ ebxmlRequestMessage.getMessageId());
	}

	private void storeOutgoingMessage(EbxmlMessage ebxmlResponseMessage)
			throws MessageServiceHandlerException {
		MessageClassifier messageClassifier = new MessageClassifier(
				ebxmlResponseMessage);
		EbxmlMessageDAOConvertor message = new EbxmlMessageDAOConvertor(
				ebxmlResponseMessage, MessageClassifier.MESSAGE_BOX_OUTBOX,
				messageClassifier.getMessageType());

		try {
			MessageDVO messageDVO = message.getMessageDVO();
			messageDVO.setStatus(MessageClassifier.INTERNAL_STATUS_PROCESSED);
			messageDVO.setStatusDescription("Message was sent synchronously");
			MessageServerDAO messageServerDAO = (MessageServerDAO) EbmsProcessor.core.dao
					.createDAO(MessageServerDAO.class);
			messageServerDAO.storeMessage(messageDVO,
					message.getRepositoryDVO());
		} catch (DAOException e) {
			EbmsProcessor.core.log.error(
					"Error in storing the outgoing message", e);
			throw new MessageServiceHandlerException(
					"Error in storing the outgoing message", e);
		}

		// it is for sync reply msg to store a copy
		EbmsProcessor.core.log.info("Store outgoing message: "
				+ ebxmlResponseMessage.getMessageId());
	}

	/**
	 * Convert a string of data type "dateTime" as specified by XML-Schema Part
	 * 2: Datatypes section 3.2.7 to local date/time. Only date/time represented
	 * as CCYY-MM-DDThh:mm:ssZ is supported.
	 * 
	 * @param dateTime
	 *            Date/time string in UTC.
	 * 
	 * @return local time representation of the given UTC time string.
	 */
	private Date fromUTCString(String dateTime) {
		try {
			ArrayList parts = new ArrayList();
			int i, j;
			for (i = 0, j = 0; i < dateTime.length(); i++) {
				if ("-+:TZ.".indexOf(dateTime.charAt(i)) != -1
						|| i == dateTime.length() - 1) {
					parts.add(dateTime.substring(j, i));
					j = i + 1;
				}
			}

			// Check if all date/time components exist or not
			int count = parts.size();
			if (count < 6)
				return null;

			int year = Integer.parseInt((String) parts.get(0));
			int month = Integer.parseInt((String) parts.get(1));
			int day = Integer.parseInt((String) parts.get(2));
			int hour = Integer.parseInt((String) parts.get(3));
			int minute = Integer.parseInt((String) parts.get(4));
			int second = Integer.parseInt((String) parts.get(5));

			if (count == 8) {
				int hourOffset = Integer.parseInt((String) parts.get(6));
				int minOffset = Integer.parseInt((String) parts.get(7));
				if (dateTime.indexOf("+") != -1) {
					hour -= hourOffset;
					minute -= minOffset;
				} else {
					hour += hourOffset;
					minute += minOffset;
				}
			}

			final Calendar c = Calendar
					.getInstance(TimeZone.getTimeZone("GMT"));
			c.clear();

			// In Calendar class, January = 0
			c.set(year, month - 1, day, hour, minute, second);
			return c.getTime();

		} catch (NumberFormatException nfe) {
			return null;
		}
	}
}<|MERGE_RESOLUTION|>--- conflicted
+++ resolved
@@ -532,7 +532,6 @@
 				return ebxmlCal.getTime().before(sysTzCal.getTime());
 			} catch (Exception e) {
 				EbmsProcessor.core.log.info(
-<<<<<<< HEAD
 						"Cannot convert time to live for message: "
 								+ ebxmlRequestMessage.getMessageId()
 								+ " with format: " + ttlString, e);
@@ -571,56 +570,7 @@
 		}
 		return ebxmlResponseMessage;
 	}
-
-	/**
-	 * @param ebxmlRequestMessage
-	 * @return
-	 * @throws MessageServiceHandlerException
-	 */
-	private EbxmlMessage processExpiredMessage(
-			EbxmlMessage ebxmlRequestMessage, boolean isSync)
-			throws MessageServiceHandlerException {
-		EbxmlMessage ebxmlResponseMessage = null;
-		try {
-			EbxmlMessage errorMessage = SignalMessageGenerator
-					.generateErrorMessage(ebxmlRequestMessage,
-							ErrorList.CODE_TIME_TO_LIVE_EXPIRED,
-							ErrorList.SEVERITY_ERROR,
-							"TimeToLive value expired", null);
-			if (isSync) {
-				ebxmlResponseMessage = errorMessage;
-				storeOutgoingMessage(ebxmlResponseMessage);
-			} else {
-				sendAsyncMessage(errorMessage);
-			}
-		} catch (SOAPException e) {
-			EbmsProcessor.core.log
-					.error("Cannot generate error msg in processing expired message: "
-							+ ebxmlRequestMessage.getMessageId());
-			throw new MessageServiceHandlerException(
-					"Cannot generate error msg in processing expired message: "
-							+ ebxmlRequestMessage.getMessageId(), e);
-		}
-		return ebxmlResponseMessage;
-	}
-
-	/**
-	 * @param ebxmlRequestMessage
-	 * @return
-	 * @throws MessageServiceHandlerException
-	 */
-	private EbxmlMessage processStatusResponseMessage(
-=======
-	                    "Cannot convert time to live for message: "
-                        + ebxmlRequestMessage.getMessageId() + " with format: " + ttlString, e);
-	            throw new MessageServiceHandlerException(
-	                    "Cannot convert time to live for message: "
-                        + ebxmlRequestMessage.getMessageId() + " with format: " + ttlString, e);
-    		}         
-    	}
-    	return false;
-    }
-
+	
     /**
      * @param ebxmlRequestMessage
      * @return
@@ -897,214 +847,6 @@
         return ebxmlResponseMessage;
     }
 
-    /**
-     * Process the incoming <code>EbXML Acknowledgment Message</code>.
-     * 
-     * @param ebxmlRequestMessage
-     * 			The dispatched incoming <code>EbXML Message</code>. 
-     * @param isSync
-     * 			Whether the <code>EbXML Response message</code> returns 
-     * 			in HTTP/SOAP response or different HTTP/SOAP connection.
-     * @param messageType
-     * 			the value equal to MessageClassifier.MESSAGE_TYPE_ACKNOWLEDGEMENT.
-     * @param contentType 
-     *  
-     * @return 	return Null if <code>isSync</code> is set to false.
-     * 			otherwise return the <code>EbXML Response Message</code>.
-     * 
-     * @throws MessageServiceHandlerException
-     * 			When unable to generate the <code>EbXML error message</code>
-     */
-    private EbxmlMessage processAcknowledgement(
->>>>>>> efe7570e
-			EbxmlMessage ebxmlRequestMessage, boolean isSync,
-			String messageType, String contentType)
-			throws MessageServiceHandlerException {
-
-		EbxmlMessage ebxmlResponseMessage = null;
-		boolean hasRefMessageId = checkRefToMessage(ebxmlRequestMessage);
-		if (hasRefMessageId) {
-			// store the response msg in repository
-			storeIncomingMessage(ebxmlRequestMessage, messageType, contentType);
-
-		} else {
-			EbmsProcessor.core.log.error("Cannot find the ref to message: "
-					+ ebxmlRequestMessage.getMessageId());
-
-			// store process error message
-			storeIncomingMessage(ebxmlRequestMessage,
-					MessageClassifier.MESSAGE_TYPE_PROCESSED_ERROR, contentType);
-
-			// generate error msg
-			EbxmlMessage responseMessage;
-			try {
-				responseMessage = SignalMessageGenerator.generateErrorMessage(
-						ebxmlRequestMessage,
-						ErrorList.CODE_VALUE_NOT_RECOGNIZED,
-						ErrorList.SEVERITY_ERROR, "Unknown Ref To Message Id",
-						null);
-			} catch (SOAPException e) {
-				EbmsProcessor.core.log
-						.error("Cannot generate error msg in processing unknown status response message: "
-								+ ebxmlRequestMessage.getMessageId());
-				throw new MessageServiceHandlerException(
-						"Cannot generate error msg in processing unknown status response message: "
-								+ ebxmlRequestMessage.getMessageId(), e);
-			}
-			if (isSync) {
-				ebxmlResponseMessage = responseMessage;
-				storeOutgoingMessage(ebxmlResponseMessage);
-			} else {
-				sendAsyncMessage(responseMessage);
-			}
-		}
-		return ebxmlResponseMessage;
-	}
-
-	/**
-	 * @param ebxmlRequestMessage
-	 * @return
-	 * @throws MessageServiceHandlerException
-	 */
-	private EbxmlMessage processStatusRequestMessage(
-			EbxmlMessage ebxmlRequestMessage, boolean isSync,
-			String messageType, String contentType)
-			throws MessageServiceHandlerException {
-
-		// store the request message in repository
-		storeIncomingMessage(ebxmlRequestMessage, messageType, contentType);
-
-		EbxmlMessage ebxmlResponseMessage = null;
-		try {
-			MessageDAO messageDAO = (MessageDAO) EbmsProcessor.core.dao
-					.createDAO(MessageDAO.class);
-			MessageDVO messageDVO = (MessageDVO) messageDAO.createDVO();
-			messageDVO.setMessageId(ebxmlRequestMessage.getMessageHeader()
-					.getRefToMessageId());
-			messageDVO.setMessageBox(MessageClassifier.MESSAGE_BOX_INBOX);
-			EbxmlMessage responseMessage = null;
-			Date timestamp = new Date();
-			String status = new String();
-			// map the message status obey specification
-			if (messageDAO.findMessage(messageDVO)) {
-				if (messageDVO.getStatus().equals(
-						MessageClassifier.INTERNAL_STATUS_PENDING)
-						|| messageDVO.getStatus().equals(
-								MessageClassifier.INTERNAL_STATUS_PROCESSED)) {
-					status = MessageClassifier.STATUS_RECEIVED;
-				} else if (messageDVO.getStatus().equals(
-						MessageClassifier.INTERNAL_STATUS_DELIVERED)
-						|| messageDVO
-								.getStatus()
-								.equals(MessageClassifier.INTERNAL_STATUS_PROCESSED_ERROR)) {
-					status = MessageClassifier.STATUS_PROCESSED;
-				}
-				timestamp = messageDVO.getTimeStamp();
-			} else {
-				status = MessageClassifier.STATUS_NOT_RECOGNIZED;
-			}
-			responseMessage = SignalMessageGenerator
-					.generateStatusResponseMessage(ebxmlRequestMessage, status,
-							timestamp);
-			if (isSync) {
-				ebxmlResponseMessage = responseMessage;
-				storeOutgoingMessage(ebxmlResponseMessage);
-			} else {
-				sendAsyncMessage(responseMessage);
-			}
-
-		} catch (Exception e) {
-			EbmsProcessor.core.log
-					.error("Cannot generate status response message: "
-							+ ebxmlRequestMessage.getMessageId());
-			throw new MessageServiceHandlerException(
-					"Cannot generate status response message: "
-							+ ebxmlRequestMessage.getMessageId(), e);
-		}
-		return ebxmlResponseMessage;
-	}
-
-	/**
-	 * @param ebxmlRequestMessage
-	 * @return
-	 * @throws MessageServiceHandlerException
-	 */
-	private EbxmlMessage processPongMessage(EbxmlMessage ebxmlRequestMessage,
-			boolean isSync, String messageType, String contentType)
-			throws MessageServiceHandlerException {
-
-		EbxmlMessage ebxmlResponseMessage = null;
-		boolean hasRefMessageId = checkRefToMessage(ebxmlRequestMessage);
-		if (hasRefMessageId) {
-			// store the pong msg in repository
-			storeIncomingMessage(ebxmlRequestMessage, messageType, contentType);
-
-		} else {
-			EbmsProcessor.core.log.error("Cannot find the ref to message: : "
-					+ ebxmlRequestMessage.getMessageId());
-
-			// store process error message
-			storeIncomingMessage(ebxmlRequestMessage,
-					MessageClassifier.MESSAGE_TYPE_PROCESSED_ERROR, contentType);
-
-			// generate error msg
-			EbxmlMessage responseMessage;
-			try {
-				responseMessage = SignalMessageGenerator.generateErrorMessage(
-						ebxmlRequestMessage,
-						ErrorList.CODE_VALUE_NOT_RECOGNIZED,
-						ErrorList.SEVERITY_ERROR, "Unknown Ref To Message Id",
-						null);
-			} catch (SOAPException e) {
-				EbmsProcessor.core.log
-						.error("Cannot generate error msg in processing invalid pong message: "
-								+ ebxmlRequestMessage.getMessageId());
-				throw new MessageServiceHandlerException(
-						"Cannot generate error msg in processing invalid pong message: "
-								+ ebxmlRequestMessage.getMessageId(), e);
-			}
-			if (isSync) {
-				ebxmlResponseMessage = responseMessage;
-				storeOutgoingMessage(ebxmlResponseMessage);
-			} else {
-				sendAsyncMessage(responseMessage);
-			}
-		}
-		return ebxmlResponseMessage;
-	}
-
-	/**
-	 * @param ebxmlRequestMessage
-	 * @return
-	 * @throws MessageServiceHandlerException
-	 */
-	private EbxmlMessage processPingMessage(EbxmlMessage ebxmlRequestMessage,
-			boolean isSync, String messageType, String contentType)
-			throws MessageServiceHandlerException {
-
-		// store the ping msg in repository
-		storeIncomingMessage(ebxmlRequestMessage, messageType, contentType);
-
-		EbxmlMessage ebxmlResponseMessage = null;
-		try {
-			EbxmlMessage responseMessage = SignalMessageGenerator
-					.generatePongMessage(ebxmlRequestMessage);
-			if (isSync) {
-				ebxmlResponseMessage = responseMessage;
-				storeOutgoingMessage(ebxmlResponseMessage);
-			} else {
-				sendAsyncMessage(responseMessage);
-			}
-		} catch (SOAPException e) {
-			EbmsProcessor.core.log.error("Cannot generate pong message: "
-					+ ebxmlRequestMessage.getMessageId());
-			throw new MessageServiceHandlerException(
-					"Cannot generate pong message: "
-							+ ebxmlRequestMessage.getMessageId(), e);
-		}
-		return ebxmlResponseMessage;
-	}
-
 	/**
 	 * Process the incoming <code>EbXML Acknowledgment Message</code>.
 	 * 
